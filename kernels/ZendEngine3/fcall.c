
/*
  +------------------------------------------------------------------------+
  | Zephir Language                                                        |
  +------------------------------------------------------------------------+
  | Copyright (c) 2011-2017 Zephir Team (http://www.zephir-lang.com)       |
  +------------------------------------------------------------------------+
  | This source file is subject to the New BSD License that is bundled     |
  | with this package in the file docs/LICENSE.txt.                        |
  |                                                                        |
  | If you did not receive a copy of the license and are unable to         |
  | obtain it through the world-wide-web, please send an email             |
  | to license@zephir-lang.com so we can send you a copy immediately.      |
  +------------------------------------------------------------------------+
  | Authors: Andres Gutierrez <andres@zephir-lang.com>                     |
  |          Eduar Carvajal <eduar@zephir-lang.com>                        |
  |          Vladimir Kolesnikov <vladimir@extrememember.com>              |
  +------------------------------------------------------------------------+
*/

#include <php.h>
#include "php_ext.h"

#include <Zend/zend_API.h>
#include <Zend/zend_exceptions.h>
#include <Zend/zend_execute.h>

#include "kernel/main.h"
#include "kernel/fcall.h"
#include "kernel/memory.h"
#include "kernel/hash.h"
#include "kernel/operators.h"
#include "kernel/exception.h"
#include "kernel/backtrace.h"

static const unsigned char tolower_map[256] = {
	0x00, 0x01, 0x02, 0x03, 0x04, 0x05, 0x06, 0x07, 0x08, 0x09, 0x0A, 0x0B, 0x0C, 0x0D, 0x0E, 0x0F,
	0x10, 0x11, 0x12, 0x13, 0x14, 0x15, 0x16, 0x17, 0x18, 0x19, 0x1A, 0x1B, 0x1C, 0x1D, 0x1E, 0x1F,
	0x20, 0x21, 0x22, 0x23, 0x24, 0x25, 0x26, 0x27, 0x28, 0x29, 0x2A, 0x2B, 0x2C, 0x2D, 0x2E, 0x2F,
	0x30, 0x31, 0x32, 0x33, 0x34, 0x35, 0x36, 0x37, 0x38, 0x39, 0x3A, 0x3B, 0x3C, 0x3D, 0x3E, 0x3F,
	0x40, 0x61, 0x62, 0x63, 0x64, 0x65, 0x66, 0x67, 0x68, 0x69, 0x6A, 0x6B, 0x6C, 0x6D, 0x6E, 0x6F,
	0x70, 0x71, 0x72, 0x73, 0x74, 0x75, 0x76, 0x77, 0x78, 0x79, 0x7A, 0x5B, 0x5C, 0x5D, 0x5E, 0x5F,
	0x60, 0x61, 0x62, 0x63, 0x64, 0x65, 0x66, 0x67, 0x68, 0x69, 0x6A, 0x6B, 0x6C, 0x6D, 0x6E, 0x6F,
	0x70, 0x71, 0x72, 0x73, 0x74, 0x75, 0x76, 0x77, 0x78, 0x79, 0x7A, 0x7B, 0x7C, 0x7D, 0x7E, 0x7F,
	0x80, 0x81, 0x82, 0x83, 0x84, 0x85, 0x86, 0x87, 0x88, 0x89, 0x8A, 0x8B, 0x8C, 0x8D, 0x8E, 0x8F,
	0x90, 0x91, 0x92, 0x93, 0x94, 0x95, 0x96, 0x97, 0x98, 0x99, 0x9A, 0x9B, 0x9C, 0x9D, 0x9E, 0x9F,
	0xA0, 0xA1, 0xA2, 0xA3, 0xA4, 0xA5, 0xA6, 0xA7, 0xA8, 0xA9, 0xAA, 0xAB, 0xAC, 0xAD, 0xAE, 0xAF,
	0xB0, 0xB1, 0xB2, 0xB3, 0xB4, 0xB5, 0xB6, 0xB7, 0xB8, 0xB9, 0xBA, 0xBB, 0xBC, 0xBD, 0xBE, 0xBF,
	0xC0, 0xC1, 0xC2, 0xC3, 0xC4, 0xC5, 0xC6, 0xC7, 0xC8, 0xC9, 0xCA, 0xCB, 0xCC, 0xCD, 0xCE, 0xCF,
	0xD0, 0xD1, 0xD2, 0xD3, 0xD4, 0xD5, 0xD6, 0xD7, 0xD8, 0xD9, 0xDA, 0xDB, 0xDC, 0xDD, 0xDE, 0xDF,
	0xE0, 0xE1, 0xE2, 0xE3, 0xE4, 0xE5, 0xE6, 0xE7, 0xE8, 0xE9, 0xEA, 0xEB, 0xEC, 0xED, 0xEE, 0xEF,
	0xF0, 0xF1, 0xF2, 0xF3, 0xF4, 0xF5, 0xF6, 0xF7, 0xF8, 0xF9, 0xFA, 0xFB, 0xFC, 0xFD, 0xFE, 0xFF
};

int zephir_has_constructor_ce(const zend_class_entry *ce)
{
	while (ce) {
		if (ce->constructor != NULL) {
			return 1;
		}
		ce = ce->parent;
	}
	return 0;
}

/**
 * Creates a unique key to cache the current method/function call address for the current scope
 */
static ulong zephir_make_fcall_key(char **result, size_t *length, const zend_class_entry *obj_ce, zephir_call_type type, zval *function_name)
{
	const zend_class_entry *calling_scope;
	char *buf = NULL, *c;
	size_t l = 0, len = 0;
	const size_t ppzce_size = sizeof(zend_class_entry**);
	ulong hash = 5381;

#if PHP_VERSION_ID >= 70100
	calling_scope = zend_get_executed_scope();
#else
	calling_scope = EG(scope);
#endif
	*result = NULL;
	*length = 0;

	if (calling_scope && type == zephir_fcall_parent) {
		calling_scope = calling_scope->parent;
		if (UNEXPECTED(!calling_scope)) {
			return 0;
		}
	}
	else if (type == zephir_fcall_static) {
#if PHP_VERSION_ID >= 70100
		calling_scope = zend_get_called_scope(EG(current_execute_data));
#else
		calling_scope = EG(current_execute_data)->called_scope;
#endif
		if (UNEXPECTED(!calling_scope)) {
			return 0;
		}
	}

	if (
<<<<<<< HEAD
		calling_scope
		&& obj_ce
		&& calling_scope != obj_ce
		&& !instanceof_function(obj_ce, calling_scope)
		&& !instanceof_function(calling_scope, obj_ce)
			) {
=======
		    calling_scope
		 && obj_ce
		 && calling_scope != obj_ce
		 && !instanceof_function(obj_ce, calling_scope)
		 && !instanceof_function(calling_scope, obj_ce)
	) {
>>>>>>> fa2642fa
		calling_scope = NULL;
	}

	if (Z_TYPE_P(function_name) == IS_STRING) {
		l   = (size_t)(Z_STRLEN_P(function_name)) + 1;
		c   = Z_STRVAL_P(function_name);
		len = 2 * ppzce_size + l + 1;
		buf = emalloc(len);

		memcpy(buf,                  c,               l);
		memcpy(buf + l,              &calling_scope,  ppzce_size);
		memcpy(buf + l + ppzce_size, &obj_ce,         ppzce_size);
		buf[len - 1] = '\0';
	}
	else if (Z_TYPE_P(function_name) == IS_ARRAY) {
		zval *method;
		HashTable *function_hash = Z_ARRVAL_P(function_name);
		if (
			function_hash->nNumOfElements == 2
			&& ((method = zend_hash_index_find(function_hash, 1)) != NULL)
			&& Z_TYPE_P(method) == IS_STRING
				) {
			l   = (size_t)(Z_STRLEN_P(method)) + 1;
			c   = Z_STRVAL_P(method);
			len = 2 * ppzce_size + l + 1;
			buf = emalloc(len);

			memcpy(buf,                  c,               l);
			memcpy(buf + l,              &calling_scope,  ppzce_size);
			memcpy(buf + l + ppzce_size, &obj_ce,         ppzce_size);
			buf[len - 1] = '\0';
		}
	}

	if (EXPECTED(buf != NULL)) {
		size_t i;

		for (i = 0; i < l; ++i) {
			char c = buf[i];
			c = tolower_map[(unsigned char)c];
			buf[i] = c;
			hash   = (hash << 5) + hash + c;
		}

		for (i = l; i < len; ++i) {
			char c = buf[i];
			hash = (hash << 5) + hash + c;
		}
	}

	*result = buf;
	*length = len;
	return hash;
}

/**
 * Calls a function/method in the PHP userland
 */
int zephir_call_user_function(zval *object_pp, zend_class_entry *obj_ce, zephir_call_type type,
	zval *function_name, zval *retval_ptr, zephir_fcall_cache_entry **cache_entry, int cache_slot, zend_uint param_count,
	zval *params[])
{
	zval local_retval_ptr;
	int status;
	zend_fcall_info fci;
	zend_fcall_info_cache fcic;
	zend_zephir_globals_def *zephir_globals_ptr = ZEPHIR_VGLOBAL;
	char *fcall_key = NULL;
	ulong fcall_key_hash;
	size_t fcall_key_len;
	zephir_fcall_cache_entry *temp_cache_entry = NULL;
	zend_class_entry *old_scope;
	int reload_cache = 1, i;

#if PHP_VERSION_ID < 70100
	old_scope = EG(scope);
#endif

	assert(obj_ce || !object_pp);
	ZVAL_UNDEF(&local_retval_ptr);

	if (retval_ptr) {
		zval_ptr_dtor(retval_ptr);
		ZVAL_UNDEF(retval_ptr);
	}

	++zephir_globals_ptr->recursive_lock;

	if (UNEXPECTED(zephir_globals_ptr->recursive_lock > 2048)) {
		zend_error(E_ERROR, "Maximum recursion depth exceeded");
		return FAILURE;
	}

	if (obj_ce) {
#if PHP_VERSION_ID < 70100
		EG(scope) = obj_ce;
#endif
	}

	if ((!cache_entry || !*cache_entry) && zephir_globals_ptr->cache_enabled) {
		if (cache_slot > 0) {
			if (zephir_globals_ptr->scache[cache_slot]) {
				reload_cache = 0;
				temp_cache_entry = zephir_globals_ptr->scache[cache_slot];
				if (cache_entry) {
					*cache_entry = temp_cache_entry;
				}
			}
		}

		if (reload_cache) {
			fcall_key_hash = zephir_make_fcall_key(&fcall_key, &fcall_key_len, (object_pp && type != zephir_fcall_ce ? Z_OBJCE_P(object_pp) : obj_ce), type, function_name);
		}
	}

	fci.size           = sizeof(fci);
#if PHP_VERSION_ID < 70100
	fci.function_table = obj_ce ? &obj_ce->function_table : EG(function_table);
	fci.symbol_table   = NULL;
#endif
	fci.object         = object_pp ? Z_OBJ_P(object_pp) : NULL;
	ZVAL_COPY_VALUE(&fci.function_name, function_name);
	fci.retval         = retval_ptr ? retval_ptr : &local_retval_ptr;
	fci.param_count    = param_count;
	fci.params         = NULL;
	/* fci.params: Passed as separate parameter to prevent the need to convert zval ** to zval * */
	fci.no_separation  = 1;

	if (cache_entry && *cache_entry) {
<<<<<<< HEAD
		/* We have a cache record, initialize scope */
=======
	/* We have a cache record, initialize scope */
>>>>>>> fa2642fa
		fcic.initialized   = 1;
		fcic.calling_scope = obj_ce;

		if (object_pp) {
			fcic.called_scope = Z_OBJCE_P(object_pp);
		}
		else {
			zend_class_entry *called_scope;
#if PHP_VERSION_ID >= 70100
			called_scope = zend_get_called_scope(EG(current_execute_data));
#else
			called_scope = EG(current_execute_data)->called_scope;
#endif

			if (obj_ce && (!called_scope || instanceof_function(called_scope, obj_ce))) {
				fcic.called_scope = obj_ce;
			}
			else {
				fcic.called_scope = called_scope;
			}
		}

		fcic.object = object_pp ? Z_OBJ_P(object_pp) : NULL;

#ifndef ZEPHIR_RELEASE
		fcic.function_handler = (*cache_entry)->f;
		++(*cache_entry)->times;
#else
		fcic.function_handler = *cache_entry;
#endif
<<<<<<< HEAD
	}
	else if ((cache_entry && !*cache_entry) || zephir_globals_ptr->cache_enabled) {
		/* The caller is interested in caching OR we have the call cache enabled */
		zend_string *callable_name = NULL;
		char *error = NULL;

		zend_is_callable_ex(&fci.function_name, fci.object, IS_CALLABLE_CHECK_SILENT, &callable_name, &fcic, &error);
		if (error)         { efree(error);                       }
		if (callable_name) { zend_string_release(callable_name); }
	}
	else {
		fcic.initialized = 0;
=======
>>>>>>> fa2642fa
	}
	else if ((cache_entry && !*cache_entry) || zephir_globals_ptr->cache_enabled) {
	/* The caller is interested in caching OR we have the call cache enabled */
		zend_string *callable_name = NULL;
		char *error = NULL;

<<<<<<< HEAD
	zval p[fci.param_count];
	for (i=0; i<fci.param_count; ++i) {
		/** FIXME: ZVAL_COPY or ZVAL_COPY_VALUE? */
		ZVAL_COPY(&p[i], params[i]);
	}

=======
		zend_is_callable_ex(&fci.function_name, fci.object, IS_CALLABLE_CHECK_SILENT, &callable_name, &fcic, &error);
		if (error)         { efree(error);                       }
		if (callable_name) { zend_string_release(callable_name); }
	}
	else {
		fcic.initialized = 0;
	}

	zval p[fci.param_count];
	for (i=0; i<fci.param_count; ++i) {
		/** FIXME: ZVAL_COPY or ZVAL_COPY_VALUE? */
		ZVAL_COPY(&p[i], params[i]);
	}

>>>>>>> fa2642fa
	fci.params = p;

	status = zend_call_function(&fci, &fcic);

#if PHP_VERSION_ID < 70100
	EG(scope) = old_scope;
#endif

	/* Skip caching IF:
	 * call failed OR there was an exception (to be safe) OR cache key is not defined OR
	 * fcall cache was deinitialized OR we have a slot cache
	 */
	if (EXPECTED(status != FAILURE) && !EG(exception) && fcall_key && fcic.initialized && !temp_cache_entry) {
		int add_failed = 0;
#ifndef ZEPHIR_RELEASE
		zephir_fcall_cache_entry *cache_entry_temp = malloc(sizeof(zephir_fcall_cache_entry));
		cache_entry_temp->f     = fcic.function_handler;
		cache_entry_temp->times = 0;
#else
		zephir_fcall_cache_entry *cache_entry_temp = fcic.function_handler;
#endif

		if (zephir_globals_ptr->cache_enabled) {
			/** TODO: maybe construct zend_string (we do have a valid fcall_key) to avoid hash recalculation */
			if (NULL == zend_hash_str_add_ptr(zephir_globals_ptr->fcache, fcall_key, fcall_key_len, cache_entry_temp)) {
				add_failed = 1;
			}
		}

		if (cache_entry) {
			*cache_entry = cache_entry_temp;
			if (cache_slot > 0) {
				zephir_globals_ptr->scache[cache_slot] = *cache_entry;
			}
		}
		else if (add_failed) {
#ifndef ZEPHIR_RELEASE
			free(cache_entry_temp);
#endif
		}
	}

	if (fcall_key) {
		efree(fcall_key);
	}

	if (!retval_ptr) {
		zval_ptr_dtor(&local_retval_ptr);
	}

	--zephir_globals_ptr->recursive_lock;
	return status;
}

int zephir_call_func_aparams(zval *return_value_ptr, const char *func_name, uint func_length,
	zephir_fcall_cache_entry **cache_entry, int cache_slot,
	uint param_count, zval **params)
{
	int status;
	zval rv, *rvp = return_value_ptr ? return_value_ptr : &rv;

	ZVAL_UNDEF(&rv);

#ifndef ZEPHIR_RELEASE
	if (return_value_ptr != NULL && Z_TYPE_P(return_value_ptr) > IS_NULL) {
		fprintf(stderr, "%s: *return_value_ptr must be NULL\n", __func__);
		zephir_print_backtrace();
		abort();
	}
#endif

	zval f;
	ZVAL_STRINGL(&f, func_name, func_length);
	status = zephir_call_user_function(NULL, NULL, zephir_fcall_function, &f, rvp, cache_entry, cache_slot, param_count, params);
	zval_ptr_dtor(&f);

	if (status == FAILURE && !EG(exception)) {
		zephir_throw_exception_format(spl_ce_RuntimeException, "Call to undefined function %s()", func_name);
		if (return_value_ptr) {
			zval_ptr_dtor(return_value_ptr);
			ZVAL_UNDEF(return_value_ptr);
		}
	} else {
		if (EG(exception)) {
			status = FAILURE;
			if (return_value_ptr) {
				zval_ptr_dtor(return_value_ptr);
				ZVAL_UNDEF(return_value_ptr);
			}
		}
	}

	if (!return_value_ptr) {
		zval_ptr_dtor(&rv);
	}

	return status;
}

int zephir_call_zval_func_aparams(zval *return_value_ptr, zval *func_name,
	zephir_fcall_cache_entry **cache_entry, int cache_slot,
	uint param_count, zval **params)
{
	int status;
	zval rv, *rvp = return_value_ptr ? return_value_ptr : &rv;

	ZVAL_UNDEF(&rv);

#ifndef ZEPHIR_RELEASE
	if (return_value_ptr != NULL && Z_TYPE_P(return_value_ptr) > IS_NULL) {
		fprintf(stderr, "%s: *return_value_ptr must be NULL\n", __func__);
		zephir_print_backtrace();
		abort();
	}
#endif

	status = zephir_call_user_function(NULL, NULL, zephir_fcall_function, func_name, rvp, cache_entry, cache_slot, param_count, params);

	if (status == FAILURE && !EG(exception)) {
		zephir_throw_exception_format(spl_ce_RuntimeException, "Call to undefined function %s()", Z_TYPE_P(func_name) ? Z_STRVAL_P(func_name) : "undefined");
		if (return_value_ptr) {
			zval_ptr_dtor(return_value_ptr);
			ZVAL_NULL(return_value_ptr);
		}
	} else {
		if (EG(exception)) {
			status = FAILURE;
			if (return_value_ptr) {
				zval_ptr_dtor(return_value_ptr);
				ZVAL_NULL(return_value_ptr);
			}
		}
	}

	if (!return_value_ptr) {
		zval_ptr_dtor(&rv);
	}

	return status;
}

int zephir_call_class_method_aparams(zval *return_value_ptr, zend_class_entry *ce, zephir_call_type type, zval *object,
	const char *method_name, uint method_len,
	zephir_fcall_cache_entry **cache_entry, int cache_slot,
	uint param_count, zval **params)
{
	zval rv, *rvp = return_value_ptr ? return_value_ptr : &rv;
	zval *fn = NULL;
	int status;

	ZVAL_UNDEF(&rv);

#ifndef ZEPHIR_RELEASE
	if (return_value_ptr != NULL && Z_TYPE_P(return_value_ptr) > IS_NULL) {
		fprintf(stderr, "%s: *return_value_ptr must be NULL\n", __func__);
		zephir_print_backtrace();
		abort();
	}
#endif

	if (object) {
		if (Z_TYPE_P(object) != IS_OBJECT) {
			zephir_throw_exception_format(spl_ce_RuntimeException TSRMLS_CC, "Trying to call method %s on a non-object", method_name);
			if (return_value_ptr) {
				zval_ptr_dtor(return_value_ptr);
				ZVAL_UNDEF(return_value_ptr);
			}
			return FAILURE;
		}
	}

	zval method;
	array_init_size(&method, 2);

	switch (type) {

		case zephir_fcall_parent:
			add_next_index_string(&method, "parent");
			break;

		case zephir_fcall_self:
			add_next_index_string(&method, "self");
			break;

		case zephir_fcall_static:
			add_next_index_string(&method, "static");
			break;

		case zephir_fcall_ce:
			add_next_index_string(&method, ZSTR_VAL(ce->name));
			break;

		default:
			assert(object);
			Z_TRY_ADDREF_P(object);
			add_next_index_zval(&method, object);
			break;

	}

	add_next_index_stringl(&method, method_name, method_len);

	status = zephir_call_user_function(object, ce, type, &method, rvp, cache_entry, cache_slot, param_count, params);
	zval_ptr_dtor(&method);

	if (status == FAILURE && !EG(exception)) {
		// @TODO: Cleanup ZendEngine2 Backend
		switch (type) {
			case zephir_fcall_parent:
				zephir_throw_exception_format(spl_ce_RuntimeException, "Call to undefined method parent::%s()", method_name);
				break;

			case zephir_fcall_self:
				zephir_throw_exception_format(spl_ce_RuntimeException, "Call to undefined method self::%s()", method_name);
				break;

			case zephir_fcall_static:
				zephir_throw_exception_format(spl_ce_RuntimeException, "Call to undefined method static::%s()", method_name);
				break;

			case zephir_fcall_ce:
				zephir_throw_exception_format(spl_ce_RuntimeException, "Call to undefined method %s::%s()", ce->name, method_name);
				break;

			case zephir_fcall_method:
				zephir_throw_exception_format(spl_ce_RuntimeException, "Call to undefined method %s::%s()", ce->name, method_name);
				break;

			default:
				zephir_throw_exception_format(spl_ce_RuntimeException, "Call to undefined method ?::%s()", method_name);
		}

		if (return_value_ptr) {
			zval_ptr_dtor(return_value_ptr);
			ZVAL_UNDEF(return_value_ptr);
		}
	} else {
		if (EG(exception)) {
			status = FAILURE;
			if (return_value_ptr) {
				zval_ptr_dtor(return_value_ptr);
				ZVAL_UNDEF(return_value_ptr);
			}
		}
	}

	if (!return_value_ptr) {
		zval_ptr_dtor(&rv);
	}

	return status;
}

/**
 * Replaces call_user_func_array avoiding function lookup
 * This function does not return FAILURE if an exception has ocurred
 */
int zephir_call_user_func_array_noex(zval *return_value, zval *handler, zval *params)
{
	zend_fcall_info fci;
	zend_fcall_info_cache fci_cache;
	char *is_callable_error = NULL;
	int status = FAILURE;

	if (params && Z_TYPE_P(params) != IS_ARRAY) {
		ZVAL_NULL(return_value);
		php_error_docref(NULL, E_WARNING, "Invalid arguments supplied for zephir_call_user_func_array_noex()");
		return FAILURE;
	}

	zend_fcall_info_init(handler, 0, &fci, &fci_cache, NULL, &is_callable_error);

	if (is_callable_error) {
		zend_error(E_WARNING, "%s", is_callable_error);
		efree(is_callable_error);
	} else {
		status = SUCCESS;
	}

	if (status == SUCCESS) {
		zend_fcall_info_args(&fci, params);

		fci.retval = return_value;
		zend_call_function(&fci, &fci_cache);

		zend_fcall_info_args_clear(&fci, 1);
	}

	if (EG(exception)) {
		status = SUCCESS;
	}

	return status;
}

/**
 * If a retval_ptr is specified, PHP's implementation of zend_eval_stringl
 * simply prepends a "return " which causes only the first statement to be executed
 */
void zephir_eval_php(zval *str, zval *retval_ptr, char *context)
{
	zval local_retval;
	zend_op_array *new_op_array = NULL;
	uint32_t original_compiler_options;

	ZVAL_UNDEF(&local_retval);

	original_compiler_options = CG(compiler_options);
	CG(compiler_options) = ZEND_COMPILE_DEFAULT_FOR_EVAL;
	new_op_array = zend_compile_string(str, context);
	CG(compiler_options) = original_compiler_options;

	if (new_op_array)
	{
		EG(no_extensions) = 1;
		zend_try {
			zend_execute(new_op_array, &local_retval);
		} zend_catch {
			destroy_op_array(new_op_array);
			efree_size(new_op_array, sizeof(zend_op_array));
			zend_bailout();
		} zend_end_try();
		EG(no_extensions) = 0;

		if (Z_TYPE(local_retval) != IS_UNDEF) {
			if (retval_ptr) {
				ZVAL_COPY_VALUE(retval_ptr, &local_retval);
			} else {
				zval_ptr_dtor(&local_retval);
			}
		} else if (retval_ptr) {
			ZVAL_NULL(retval_ptr);
		}

		destroy_op_array(new_op_array);
		efree_size(new_op_array, sizeof(zend_op_array));
	}
}<|MERGE_RESOLUTION|>--- conflicted
+++ resolved
@@ -3,7 +3,7 @@
   +------------------------------------------------------------------------+
   | Zephir Language                                                        |
   +------------------------------------------------------------------------+
-  | Copyright (c) 2011-2017 Zephir Team (http://www.zephir-lang.com)       |
+  | Copyright (c) 2011-2016 Zephir Team (http://www.zephir-lang.com)       |
   +------------------------------------------------------------------------+
   | This source file is subject to the New BSD License that is bundled     |
   | with this package in the file docs/LICENSE.txt.                        |
@@ -100,21 +100,12 @@
 	}
 
 	if (
-<<<<<<< HEAD
-		calling_scope
-		&& obj_ce
-		&& calling_scope != obj_ce
-		&& !instanceof_function(obj_ce, calling_scope)
-		&& !instanceof_function(calling_scope, obj_ce)
-			) {
-=======
 		    calling_scope
 		 && obj_ce
 		 && calling_scope != obj_ce
 		 && !instanceof_function(obj_ce, calling_scope)
 		 && !instanceof_function(calling_scope, obj_ce)
 	) {
->>>>>>> fa2642fa
 		calling_scope = NULL;
 	}
 
@@ -133,10 +124,10 @@
 		zval *method;
 		HashTable *function_hash = Z_ARRVAL_P(function_name);
 		if (
-			function_hash->nNumOfElements == 2
-			&& ((method = zend_hash_index_find(function_hash, 1)) != NULL)
-			&& Z_TYPE_P(method) == IS_STRING
-				) {
+			    function_hash->nNumOfElements == 2
+			 && ((method = zend_hash_index_find(function_hash, 1)) != NULL)
+			 && Z_TYPE_P(method) == IS_STRING
+		) {
 			l   = (size_t)(Z_STRLEN_P(method)) + 1;
 			c   = Z_STRVAL_P(method);
 			len = 2 * ppzce_size + l + 1;
@@ -244,11 +235,7 @@
 	fci.no_separation  = 1;
 
 	if (cache_entry && *cache_entry) {
-<<<<<<< HEAD
-		/* We have a cache record, initialize scope */
-=======
 	/* We have a cache record, initialize scope */
->>>>>>> fa2642fa
 		fcic.initialized   = 1;
 		fcic.calling_scope = obj_ce;
 
@@ -279,50 +266,26 @@
 #else
 		fcic.function_handler = *cache_entry;
 #endif
-<<<<<<< HEAD
-	}
-	else if ((cache_entry && !*cache_entry) || zephir_globals_ptr->cache_enabled) {
-		/* The caller is interested in caching OR we have the call cache enabled */
-		zend_string *callable_name = NULL;
-		char *error = NULL;
-
-		zend_is_callable_ex(&fci.function_name, fci.object, IS_CALLABLE_CHECK_SILENT, &callable_name, &fcic, &error);
-		if (error)         { efree(error);                       }
-		if (callable_name) { zend_string_release(callable_name); }
-	}
-	else {
-		fcic.initialized = 0;
-=======
->>>>>>> fa2642fa
 	}
 	else if ((cache_entry && !*cache_entry) || zephir_globals_ptr->cache_enabled) {
 	/* The caller is interested in caching OR we have the call cache enabled */
 		zend_string *callable_name = NULL;
 		char *error = NULL;
 
-<<<<<<< HEAD
+		zend_is_callable_ex(&fci.function_name, fci.object, IS_CALLABLE_CHECK_SILENT, &callable_name, &fcic, &error);
+		if (error)         { efree(error);                       }
+		if (callable_name) { zend_string_release(callable_name); }
+	}
+	else {
+		fcic.initialized = 0;
+	}
+
 	zval p[fci.param_count];
 	for (i=0; i<fci.param_count; ++i) {
 		/** FIXME: ZVAL_COPY or ZVAL_COPY_VALUE? */
 		ZVAL_COPY(&p[i], params[i]);
 	}
 
-=======
-		zend_is_callable_ex(&fci.function_name, fci.object, IS_CALLABLE_CHECK_SILENT, &callable_name, &fcic, &error);
-		if (error)         { efree(error);                       }
-		if (callable_name) { zend_string_release(callable_name); }
-	}
-	else {
-		fcic.initialized = 0;
-	}
-
-	zval p[fci.param_count];
-	for (i=0; i<fci.param_count; ++i) {
-		/** FIXME: ZVAL_COPY or ZVAL_COPY_VALUE? */
-		ZVAL_COPY(&p[i], params[i]);
-	}
-
->>>>>>> fa2642fa
 	fci.params = p;
 
 	status = zend_call_function(&fci, &fcic);
