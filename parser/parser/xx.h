--- conflicted
+++ resolved
@@ -25,35 +25,10 @@
 	char *name;
 } xx_token_names;
 
-<<<<<<< HEAD
 typedef struct _xx_memory_manager {
 	zval ***slots;
 	int number;
 } xx_memory_manager;
-=======
-/* Active token state */
-typedef struct _xx_scanner_state {
-	int active_token;
-	char* start;
-	char* end;
-	unsigned int start_length;
-	int mode;
-	unsigned int active_line;
-	unsigned int active_char;
-	unsigned int class_line;
-	unsigned int class_char;
-	unsigned int method_line;
-	unsigned int method_char;
-	char *active_file;
-} xx_scanner_state;
-
-/* Extra information tokens */
-typedef struct _xx_scanner_token {
-	int opcode;
-	char *value;
-	int len;
-} xx_scanner_token;
->>>>>>> cec44f34
 
 /* Active token state */
 typedef struct _xx_scanner_state {
@@ -68,8 +43,7 @@
 	unsigned int class_char;
 	unsigned int method_line;
 	unsigned int method_char;
-	char *active_file;
-	xx_memory_manager *memory_manager;
+	char *active_file;	
 } xx_scanner_state;
 
 /* Extra information tokens */
