<?php

/*
 +--------------------------------------------------------------------------+
 | Zephir Language                                                          |
 +--------------------------------------------------------------------------+
 | Copyright (c) 2013-2015 Zephir Team and contributors                     |
 +--------------------------------------------------------------------------+
 | This source file is subject the MIT license, that is bundled with        |
 | this package in the file LICENSE, and is available through the           |
 | world-wide-web at the following url:                                     |
 | http://zephir-lang.com/license.html                                      |
 |                                                                          |
 | If you did not receive a copy of the MIT license and are unable          |
 | to obtain it through the world-wide-web, please send a note to           |
 | license@zephir-lang.com so we can mail you a copy immediately.           |
 +--------------------------------------------------------------------------+
*/

namespace Zephir;

use Zephir\Detectors\ReadDetector;

/**
 * MethodCall
 *
 * Call methods in a non-static context
 */
class MethodCall extends Call
{

    /**
     * Function is called using a normal method name
     */
    const CALL_NORMAL = 1;

    /**
     * Function is called using a dynamic variable as method name
     */
    const CALL_DYNAMIC = 2;

    /**
     * Function is called using a dynamic string as method name
     */
    const CALL_DYNAMIC_STRING = 3;

    /**
     *
     *
     * @param Expression $expr
     * @param CompilationContext $compilationContext
     */
    public function compile(Expression $expr, CompilationContext $compilationContext)
    {
        $expression = $expr->getExpression();

        $exprVariable = new Expression($expression['variable']);
        $exprVariable->setReadOnly(true);
        $exprCompiledVariable = $exprVariable->compile($compilationContext);

        $builtInType = false;
        switch ($exprCompiledVariable->getType()) {

            case 'variable':
                $variableVariable = $compilationContext->symbolTable->getVariableForRead($exprCompiledVariable->getCode(), $compilationContext, $expression);
                switch ($variableVariable->getType()) {

                    case 'variable':
                        $caller = $variableVariable;
                        break;

                    default:

                        /* Check if there is a built-in type optimizer available */
                        $builtInTypeClass = 'Zephir\Types\\' . ucfirst($variableVariable->getType()) . 'Type';
                        if (class_exists($builtInTypeClass)) {
                            /**
                             * @var $builtInType \Zephir\Types\AbstractType
                             */
                            $builtInType = new $builtInTypeClass;
                            $caller = $exprCompiledVariable;
                        } else {
                            throw new CompilerException("Methods cannot be called on variable type: " . $variableVariable->getType(), $expression);
                        }
                }
                break;

            default:

                /* Check if there is a built-in type optimizer available */
                $builtInTypeClass = 'Zephir\Types\\' . ucfirst($exprCompiledVariable->getType()) . 'Type';
                if (class_exists($builtInTypeClass)) {
                    $builtInType = new $builtInTypeClass;
                    $caller = $exprCompiledVariable;
                } else {
                    throw new CompilerException("Cannot use expression: " . $exprCompiledVariable->getType() . " as method caller", $expression['variable']);
                }
        }

        $codePrinter = $compilationContext->codePrinter;

        $type = $expression['call-type'];

        /**
         * In normal method calls and dynamic string method calls we just use the name given by the user
         */
        if ($type == self::CALL_NORMAL || $type == self::CALL_DYNAMIC_STRING) {
            $methodName = strtolower($expression['name']);
        } else {
            $variableMethod = $compilationContext->symbolTable->getVariableForRead($expression['name'], $compilationContext, $expression);

            if (is_object($builtInType)) {
                throw new CompilerException("Dynamic method invocation for type: " . $variableMethod->getType() . " is not supported", $expression);
            }

            if ($variableMethod->isNotVariableAndString()) {
                throw new CompilerException("Cannot use variable type: " . $variableMethod->getType() . " as dynamic method name", $expression);
            }
        }

        $symbolVariable = null;

        /**
         * Create temporary variable if needed
         */
        $mustInit = false;
        $isExpecting = $expr->isExpectingReturn();
        if ($isExpecting) {
            $symbolVariable = $expr->getExpectingVariable();
            if (is_object($symbolVariable)) {
                $readDetector = new ReadDetector($expression);
                if ($caller == $symbolVariable || $readDetector->detect($symbolVariable->getName(), $expression)) {
                    $symbolVariable = $compilationContext->symbolTable->getTempVariableForObserveOrNullify('variable', $compilationContext, $expression);
                } else {
                    $mustInit = true;
                }
            } else {
                $symbolVariable = $compilationContext->symbolTable->getTempVariableForObserveOrNullify('variable', $compilationContext, $expression);
            }
        }

        /**
         * Method calls only return zvals so we need to validate the target variable is also a zval
         */
        if (!$builtInType) {
            if ($isExpecting) {
                if (!$symbolVariable->isVariable()) {
                    throw new CompilerException("Returned values by functions can only be assigned to variant variables", $expression);
                }

                /**
                 * At this point, we don't know the exact dynamic type returned by the method call
                 */
                $symbolVariable->setDynamicTypes('undefined');
            }
        } else {
            return $builtInType->invokeMethod($methodName, $caller, $compilationContext, $this, $expression);
        }

        $check = true;
        if (isset($expression['check'])) {
            $check = $expression['check'];
        }

        /**
         * Try to check if the method exist in the callee, only when method call is self::CALL_NORMAL
         */
        if ($type == self::CALL_NORMAL) {
            if ($variableVariable->getRealName() == 'this') {
                $classDefinition = $compilationContext->classDefinition;
                if (!$classDefinition->hasMethod($methodName)) {
                    if ($check) {
                        $found = false;
                        $interfaces = $classDefinition->isAbstract() ? $classDefinition->getImplementedInterfaces() : null;
                        if (is_array($interfaces)) {
                            $compiler = $compilationContext->compiler;
                            foreach ($interfaces as $interface) {
                                $classInterfaceDefinition = $compiler->getClassDefinition($interface);
                                if ($classInterfaceDefinition->hasMethod($methodName)) {
                                    $found = true;
                                    $classMethod = $classInterfaceDefinition->getMethod($methodName);
                                    break;
                                }
                            }
                        }
                        if (!$found) {
                            $possibleMethod = $classDefinition->getPossibleMethodName($expression['name']);
                            if ($possibleMethod) {
                                throw new CompilerException("Class '" . $classDefinition->getCompleteName() . "' does not implement method: '" . $expression['name'] . "'. Did you mean '" . $possibleMethod . "'?", $expression);
                            } else {
                                throw new CompilerException("Class '" . $classDefinition->getCompleteName() . "' does not implement method: '" . $expression['name'] . "'", $expression);
                            }
                        }
                    }
                } else {
                    if ($check) {
                        $classMethod = $classDefinition->getMethod($methodName);
                    }
                }

                if ($check) {
                    /**
                     * Private methods must be called in their declaration scope
                     */
                    if ($classMethod->isPrivate()) {
                        if ($classMethod->getClassDefinition() != $classDefinition) {
                            throw new CompilerException("Cannot call private method '" . $expression['name'] . "' out of its scope", $expression);
                        }
                    }

                    /**
                     * Try to produce an exception if method is called with a wrong number of parameters
                     */
                    if (isset($expression['parameters'])) {
                        $callNumberParameters = count($expression['parameters']);
                    } else {
                        $callNumberParameters = 0;
                    }

                    $expectedNumberParameters = $classMethod->getNumberOfRequiredParameters();
                    if (!$expectedNumberParameters && $callNumberParameters > 0) {
                        $numberParameters = $classMethod->getNumberOfParameters();
                        if ($callNumberParameters > $numberParameters) {
                            throw new CompilerException("Method '" . $classDefinition->getCompleteName() . "::" . $expression['name'] . "' called with a wrong number of parameters, the method has: " . $expectedNumberParameters . ", passed: " . $callNumberParameters, $expression);
                        }
                    }

                    if ($callNumberParameters < $expectedNumberParameters) {
                        throw new CompilerException("Method '" . $classDefinition->getCompleteName() . "::" . $expression['name'] . "' called with a wrong number of parameters, the method has: " . $expectedNumberParameters . ", passed: " . $callNumberParameters, $expression);
                    }

                    $method = $classMethod;
                }
            } else {
                /**
                 * Variables whose dynamic type is 'object' can be used
                 * to determine method existence in compile time
                 */
                if ($check && $variableVariable->hasAnyDynamicType('object')) {
                    $classTypes = $variableVariable->getClassTypes();

                    if (count($classTypes)) {
                        $numberImplemented = 0;
                        $compiler = $compilationContext->compiler;
                        foreach ($classTypes as $classType) {
                            if ($compiler->isClass($classType) || $compiler->isInterface($classType) ||
                                $compiler->isBundledClass($classType) || $compiler->isBundledInterface($classType)) {
                                if ($compiler->isClass($classType) || $compiler->isInterface($classType)) {
                                    $classDefinition = $compiler->getClassDefinition($classType);
                                } else {
                                    $classDefinition = $compiler->getInternalClassDefinition($classType);
                                }

                                if (!$classDefinition) {
                                    throw new CompilerException("Cannot locate class definition for class " . $classType, $expression);
                                }

                                if (!$classDefinition->hasMethod($methodName)) {
                                    if (!$classDefinition->isInterface()) {
                                        if (count($classTypes) == 1) {
                                            throw new CompilerException("Class '" . $classType . "' does not implement method: '" . $expression['name'] . "'", $expression);
                                        }
                                    }
                                    continue;
                                }

                                $method = $classDefinition->getMethod($methodName);

                                /**
                                 * Private methods must be called in their declaration scope
                                 */
                                if ($method->isPrivate()) {
                                    if ($method->getClassDefinition() != $classDefinition) {
                                        throw new CompilerException("Cannot call private method '" . $expression['name'] . "' out of its scope", $expression);
                                    }
                                }

                                /**
                                 * Check visibility for protected methods
                                 */
                                if ($method->isProtected() && $method->getClassDefinition() != $classDefinition && $method->getClassDefinition() != $classDefinition->getExtendsClass()) {
                                    throw new CompilerException("Cannot call protected method '" . $expression['name'] . "' out of its scope", $expression);
                                }

                                /**
                                 * Try to produce an exception if a method is called with a wrong number of parameters
                                 * We only check extension parameters if methods are extension methods
                                 * Internal methods may have invalid Reflection information
                                 */
                                if ($method instanceof ClassMethod && !$method->isBundled()) {
                                    if (isset($expression['parameters'])) {
                                        $callNumberParameters = count($expression['parameters']);
                                    } else {
                                        $callNumberParameters = 0;
                                    }

                                    $classMethod = $classDefinition->getMethod($methodName);
                                    $expectedNumberParameters = $classMethod->getNumberOfRequiredParameters();

                                    if (!$expectedNumberParameters && $callNumberParameters > 0) {
                                        $numberParameters = $classMethod->getNumberOfParameters();
                                        if ($callNumberParameters > $numberParameters) {
                                            $className = $classDefinition->getCompleteName();
                                            throw new CompilerException("Method '" . $className . "::" . $expression['name'] . "' called with a wrong number of parameters, the method has: " . $expectedNumberParameters . ", passed: " . $callNumberParameters, $expression);
                                        }
                                    }

                                    if ($callNumberParameters < $expectedNumberParameters) {
                                        throw new CompilerException("Method '" . $classDefinition->getCompleteName() . "::" . $expression['name'] . "' called with a wrong number of parameters, the method has: " . $expectedNumberParameters . ", passed: " . $callNumberParameters, $expression);
                                    }
                                }

                                /**
                                 * The method is checked in the first class that implements the method
                                 * We could probably have collisions here
                                 */
                                $numberImplemented++;
                                break;
                            } else {
                                $numberImplemented++;
                                $compilationContext->logger->warning("Class \"" . $classType . "\" does not exist at compile time", "nonexistent-class", $expression);
                            }
                        }

                        if ($numberImplemented == 0) {
                            if (!$classDefinition->isInterface()) {
                                if (count($classTypes) > 1) {
                                    throw new CompilerException("None of classes: '" . join(' or ', $classTypes) . "' implement method: '" . $expression['name'] . "'", $expression);
                                } else {
                                    throw new CompilerException("Class '" . $classTypes[0] . "' does not implement method: '" . $expression['name'] . "'", $expression);
                                }
                            } else {
                                // @TODO, raise an exception here?
                            }
                        }
                    }
                }
            }
        }

        if (isset($method)) {
            $this->_reflection = $method;
        }

        /**
         * Transfer the return type-hint to the returned variable
         */
        if ($isExpecting) {
            if (isset($method)) {
                if ($method instanceof ClassMethod) {
                    if ($method->isVoid()) {
                        throw new CompilerException("Method '" . $classDefinition->getCompleteName() . "::" . $expression['name'] . "' is marked as 'void' and it does not return anything", $expression);
                    }

                    $returnClassTypes = $method->getReturnClassTypes();

                    if ($returnClassTypes !== null) {
                        $symbolVariable->setDynamicTypes('object');
                        foreach ($returnClassTypes as &$returnClassType) {
                            $returnClassType = $compilationContext->getFullName($returnClassType);
                        }
                        $symbolVariable->setClassTypes($returnClassTypes);
                    }

                    $returnTypes = $method->getReturnTypes();
                    if ($returnTypes !== null) {
                        foreach ($returnTypes as $dataType => $returnType) {
                            $symbolVariable->setDynamicTypes($dataType);
                        }
                    }
                }
            }
        }

        /**
         * Some parameters in internal methods receive parameters as references
         */
        if (isset($expression['parameters'])) {
            $references = array();
            if ($type == self::CALL_NORMAL || $type == self::CALL_DYNAMIC_STRING) {
                if (isset($method)) {
                    if ($method instanceof \ReflectionMethod) {
                        $position = 0;
                        foreach ($method->getParameters() as $parameter) {
                            if ($parameter->isPassedByReference()) {
                                $references[$position] = true;
                            }
                            $position++;
                        }
                    }
                }
            }
        }

        /**
         * Include fcall header
         */
        $compilationContext->headersManager->add('kernel/fcall');

        /**
         * Call methods must grown the stack
         */
        $compilationContext->symbolTable->mustGrownStack(true);

        /**
         * Mark references
         */
        if (isset($expression['parameters'])) {
            $params = $this->getResolvedParams($expression['parameters'], $compilationContext, $expression, isset($method) ? $method : null);
            if (count($references)) {
                foreach ($params as $position => $param) {
                    if (isset($references[$position])) {
                        $compilationContext->codePrinter->output('Z_SET_ISREF_P(' . $param . ');');
                    }
                }
            }

            // We check here if a correct parameter type is passed to the called method
            if ($type == self::CALL_NORMAL) {
                if (isset($method) && $method instanceof ClassMethod && isset($expression['parameters'])) {
                    $resolvedTypes = $this->getResolvedTypes();
                    $resolvedDynamicTypes = $this->getResolvedDynamicTypes();
                    //$typeInference = $method->getStaticTypeInferencePass();

                    foreach ($method->getParameters() as $n => $parameter) {
                        if (isset($parameter['data-type'])) {
                            if (!isset($resolvedTypes[$n])) {
                                continue;
                            }

                            /**
                             * If the passed parameter is different to the expected type we show a warning
                             */
                            if ($resolvedTypes[$n] != $parameter['data-type']) {
                                switch ($resolvedTypes[$n]) {

                                    case 'bool':
                                    case 'boolean':
                                        switch ($parameter['data-type']) {

                                            /* compatible types */
                                            case 'bool':
                                            case 'boolean':
                                            case 'variable':
                                                break;

                                            default:
                                                $compilationContext->logger->warning("Passing possible incorrect type for parameter: " . $classDefinition->getCompleteName() . '::' . $method->getName() . '(' . $parameter['name'] . '), passing: ' . $resolvedDynamicTypes[$n] . ', ' . "expecting: " . $parameter['data-type'], "possible-wrong-parameter", $expression);
                                                break;
                                        }
                                        break;

                                    case 'array':
                                        switch ($parameter['data-type']) {

                                            /* compatible types */
                                            case 'array':
                                            case 'variable':
                                                break;

                                            case 'callable':
                                                /**
                                                 * Array can be a callable type, example: [$this, "method"]
                                                 *
                                                 * @todo we need to check this array if can...
                                                 */
                                                break;

                                            default:
                                                $compilationContext->logger->warning("Passing possible incorrect type for parameter: " . $classDefinition->getCompleteName() . '::' . $method->getName() . '(' . $parameter['name'] . '), passing: ' . $resolvedDynamicTypes[$n] . ', ' . "expecting: " . $parameter['data-type'], "possible-wrong-parameter", $expression);
                                                break;
                                        }
                                        break;

                                    case 'callable':
                                        switch ($parameter['data-type']) {

                                            /* compatible types */
                                            case 'callable':
                                            case 'variable':
                                                break;

                                            default:
                                                $compilationContext->logger->warning("Passing possible incorrect type for parameter: " . $classDefinition->getCompleteName() . '::' . $method->getName() . '(' . $parameter['name'] . '), passing: ' . $resolvedDynamicTypes[$n] . ', ' . "expecting: " . $parameter['data-type'], "possible-wrong-parameter", $expression);
                                                break;
                                        }
                                        break;

                                    case 'string':
                                        switch ($parameter['data-type']) {

                                            /* compatible types */
                                            case 'string':
                                            case 'variable':
                                                break;

                                            default:
                                                $compilationContext->logger->warning("Passing possible incorrect type for parameter: " . $classDefinition->getCompleteName() . '::' . $method->getName() . '(' . $parameter['name'] . '), passing: ' . $resolvedDynamicTypes[$n] . ', ' . "expecting: " . $parameter['data-type'], "possible-wrong-parameter", $expression);
                                                break;
                                        }
                                        break;

                                    /**
                                     * Passing polymorphic variables to static typed parameters
                                     * could lead to potential unexpected type coercions
                                     */
                                    case 'variable':
                                        if ($resolvedDynamicTypes[$n] != $parameter['data-type']) {
                                            if ($resolvedDynamicTypes[$n] == 'undefined') {
                                                $compilationContext->logger->warning("Passing possible incorrect type to parameter: " . $classDefinition->getCompleteName() . '::' . $parameter[$n]['name'] . ', passing: ' . $resolvedDynamicTypes[$n] . ', ' . "expecting: " . $parameter[$n]['data-type'], "possible-wrong-parameter-undefined", $expression);
                                            }
                                            //echo '1: ', $resolvedTypes[$n], ' ', $resolvedDynamicTypes[$n], ' ', $parameter[0]['data-type'], ' ', PHP_EOL;
                                        }
                                        break;
                                }
                            }
                        }
                    }
                }
            }
        } else {
            $params = array();
        }

        // Add the last call status to the current symbol table
        $this->addCallStatusFlag($compilationContext);

        // Initialize non-temporary variables
        if ($mustInit) {
            $symbolVariable->setMustInitNull(true);
            $symbolVariable->trackVariant($compilationContext);
        }

        // Generate the code according to the call type
        if ($type == self::CALL_NORMAL || $type == self::CALL_DYNAMIC_STRING) {
<<<<<<< HEAD
            // Check if the method call can have an inline cache
            $methodCache = $compilationContext->cacheManager->getMethodCache();

            $cachePointer = $methodCache->get(
                $compilationContext,
                $methodName,
                $variableVariable
            );

            if (!count($params)) {
                if ($isExpecting) {
                    if ($symbolVariable->getName() == 'return_value') {
                        $codePrinter->output('ZEPHIR_RETURN_CALL_METHOD(' . $variableVariable->getName() . ', "' . $methodName . '", ' . $cachePointer . ');');
=======
            $isInternal = false;
            if (isset($method)) {
                $isInternal = $method->isInternal();
            }

            if (!$isInternal) {
                /**
                 * Check if the method call can have an inline cache
                 */
                $methodCache = $compilationContext->cacheManager->getMethodCache();

                $cachePointer = $methodCache->get(
                    $compilationContext,
                    isset($method) ? $method : null,
                    $variableVariable
                );

                if (!count($params)) {
                    if ($isExpecting) {
                        if ($symbolVariable->getName() == 'return_value') {
                            $codePrinter->output('ZEPHIR_RETURN_CALL_METHOD(' . $variableVariable->getName() . ', "' . $methodName . '", ' . $cachePointer . ');');
                        } else {
                            $codePrinter->output('ZEPHIR_CALL_METHOD(&' . $symbolVariable->getName() . ', ' . $variableVariable->getName() . ', "' . $methodName . '", ' . $cachePointer . ');');
                        }
>>>>>>> 6db107cb
                    } else {
                        $codePrinter->output('ZEPHIR_CALL_METHOD(NULL, ' . $variableVariable->getName() . ', "' . $methodName . '", ' . $cachePointer . ');');
                    }
                } else {
                    if ($isExpecting) {
                        if ($symbolVariable->getName() == 'return_value') {
                            $codePrinter->output('ZEPHIR_RETURN_CALL_METHOD(' . $variableVariable->getName() . ', "' . $methodName . '", ' . $cachePointer . ', ' . join(', ', $params) . ');');
                        } else {
                            $codePrinter->output('ZEPHIR_CALL_METHOD(&' . $symbolVariable->getName() . ', ' . $variableVariable->getName() . ', "' . $methodName . '", ' . $cachePointer . ', ' . join(', ', $params) . ');');
                        }
                    } else {
                        $codePrinter->output('ZEPHIR_CALL_METHOD(NULL, ' . $variableVariable->getName() . ', "' . $methodName . '", ' . $cachePointer . ', ' . join(', ', $params) . ');');
                    }
                }
            } else {
                if (!count($params)) {
                    if ($isExpecting) {
                        if ($symbolVariable->getName() == 'return_value') {
                            $codePrinter->output('ZEPHIR_RETURN_CALL_INTERNAL_METHOD_P0(' . $variableVariable->getName() . ', ' . $method->getInternalName() . ');');
                        } else {
                            $codePrinter->output('ZEPHIR_CALL_INTERNAL_METHOD_P0(&' . $symbolVariable->getName() . ', ' . $variableVariable->getName() . ', ' . $method->getInternalName() . ');');
                        }
                    } else {
                        $codePrinter->output('ZEPHIR_CALL_INTERNAL_METHOD_P0(NULL, ' . $variableVariable->getName() . ', ' . $method->getInternalName() . ');');
                    }
                } else {
                    if ($isExpecting) {
                        if ($symbolVariable->getName() == 'return_value') {
                            $codePrinter->output('ZEPHIR_RETURN_CALL_INTERNAL_METHOD_P' . count($params) . '(' . $variableVariable->getName() . ', ' . $method->getInternalName() . ', ' . join(', ', $params) . ');');
                        } else {
                            $codePrinter->output('ZEPHIR_CALL_INTERNAL_METHOD_P' . count($params) . '(&' . $symbolVariable->getName() . ', ' . $variableVariable->getName() . ', ' . $method->getInternalName() . ', ' . join(', ', $params) . ');');
                        }
                    } else {
                        $codePrinter->output('ZEPHIR_CALL_INTERNAL_METHOD_P' . count($params) . '(NULL, ' . $variableVariable->getName() . ', ' . $method->getInternalName() . ', ' . join(', ', $params) . ');');
                    }
                }
            }
        } else {
            if ($type == self::CALL_DYNAMIC) {
                switch ($variableMethod->getType()) {
                    case 'string':
                    case 'variable':
                        break;
                    default:
                        throw new Exception('Cannot use variable type: ' . $variableMethod->getType() . ' as method caller');
                }

                $cachePointer = 'NULL, 0';

                if (!count($params)) {
                    if ($isExpecting) {
                        if ($symbolVariable->getName() == 'return_value') {
                            $codePrinter->output('ZEPHIR_RETURN_CALL_METHOD_ZVAL(' . $variableVariable->getName() . ', ' . $variableMethod->getName() . ', ' . $cachePointer . ');');
                        } else {
                            $codePrinter->output('ZEPHIR_CALL_METHOD_ZVAL(&' . $symbolVariable->getName() . ', ' . $variableVariable->getName() . ', ' . $variableMethod->getName() . ',  ' . $cachePointer . ');');
                        }
                    } else {
                        $codePrinter->output('ZEPHIR_CALL_METHOD_ZVAL(NULL, ' . $variableVariable->getName() . ', ' . $variableMethod->getName() . ', ' . $cachePointer . ');');
                    }
                } else {
                    if ($isExpecting) {
                        if ($symbolVariable->getName() == 'return_value') {
                            $codePrinter->output('ZEPHIR_RETURN_CALL_METHOD_ZVAL(' . $variableVariable->getName() . ', ' . $variableMethod->getName() . ', ' . $cachePointer . ', ' . join(', ', $params) . ');');
                        } else {
                            $codePrinter->output('ZEPHIR_CALL_METHOD_ZVAL(&' . $symbolVariable->getName() . ', ' . $variableVariable->getName() . ', ' . $variableMethod->getName() . ', ' . $cachePointer . ', ' . join(', ', $params) . ');');
                        }
                    } else {
                        $codePrinter->output('ZEPHIR_CALL_METHOD_ZVAL(NULL, ' . $variableVariable->getName() . ', ' . $variableMethod->getName() . ', ' . $cachePointer . ', ' . join(', ', $params) . ');');
                    }
                }
            }
        }

        // Temporary variables must be copied if they have more than one reference
        foreach ($this->getMustCheckForCopyVariables() as $checkVariable) {
            $codePrinter->output('zephir_check_temp_parameter(' . $checkVariable . ');');
        }

        // We can mark temporary variables generated as idle
        foreach ($this->getTemporalVariables() as $tempVariable) {
            $tempVariable->setIdle(true);
        }

        // Release parameters marked as references
        if (isset($expression['parameters'])) {
            if (count($references)) {
                foreach ($params as $position => $param) {
                    if (isset($references[$position])) {
                        $compilationContext->codePrinter->output('Z_UNSET_ISREF_P(' . $param . ');');
                    }
                }
            }
        }

        $this->addCallStatusOrJump($compilationContext);

        if ($isExpecting) {
            return new CompiledExpression('variable', $symbolVariable->getRealName(), $expression);
        }

        return new CompiledExpression('null', null, $expression);
    }
}<|MERGE_RESOLUTION|>--- conflicted
+++ resolved
@@ -533,35 +533,19 @@
 
         // Generate the code according to the call type
         if ($type == self::CALL_NORMAL || $type == self::CALL_DYNAMIC_STRING) {
-<<<<<<< HEAD
-            // Check if the method call can have an inline cache
-            $methodCache = $compilationContext->cacheManager->getMethodCache();
-
-            $cachePointer = $methodCache->get(
-                $compilationContext,
-                $methodName,
-                $variableVariable
-            );
-
-            if (!count($params)) {
-                if ($isExpecting) {
-                    if ($symbolVariable->getName() == 'return_value') {
-                        $codePrinter->output('ZEPHIR_RETURN_CALL_METHOD(' . $variableVariable->getName() . ', "' . $methodName . '", ' . $cachePointer . ');');
-=======
             $isInternal = false;
             if (isset($method)) {
                 $isInternal = $method->isInternal();
             }
 
             if (!$isInternal) {
-                /**
-                 * Check if the method call can have an inline cache
-                 */
+
+                // Check if the method call can have an inline cache
                 $methodCache = $compilationContext->cacheManager->getMethodCache();
 
                 $cachePointer = $methodCache->get(
                     $compilationContext,
-                    isset($method) ? $method : null,
+                    $methodName,
                     $variableVariable
                 );
 
@@ -572,7 +556,6 @@
                         } else {
                             $codePrinter->output('ZEPHIR_CALL_METHOD(&' . $symbolVariable->getName() . ', ' . $variableVariable->getName() . ', "' . $methodName . '", ' . $cachePointer . ');');
                         }
->>>>>>> 6db107cb
                     } else {
                         $codePrinter->output('ZEPHIR_CALL_METHOD(NULL, ' . $variableVariable->getName() . ', "' . $methodName . '", ' . $cachePointer . ');');
                     }
