<?php

/*
 +--------------------------------------------------------------------------+
 | Zephir Language                                                          |
 +--------------------------------------------------------------------------+
 | Copyright (c) 2013-2014 Zephir Team and contributors                     |
 +--------------------------------------------------------------------------+
 | This source file is subject the MIT license, that is bundled with        |
 | this package in the file LICENSE, and is available through the           |
 | world-wide-web at the following url:                                     |
 | http://zephir-lang.com/license.html                                      |
 |                                                                          |
 | If you did not receive a copy of the MIT license and are unable          |
 | to obtain it through the world-wide-web, please send a note to           |
 | license@zephir-lang.com so we can mail you a copy immediately.           |
 +--------------------------------------------------------------------------+
*/

namespace Zephir\Statements\Let;

use Zephir\CompilationContext;
use Zephir\CompilerException;
use Zephir\Variable as ZephirVariable;
use Zephir\Detectors\ReadDetector;
use Zephir\Expression;
use Zephir\CompiledExpression;
use Zephir\Compiler;
use Zephir\Utils;
use Zephir\GlobalConstant;

/**
 * ObjectPropertyArrayIndex
 *
 * Updates object properties dynamically
 */
class ObjectPropertyArrayIndex extends ArrayIndex
{
<<<<<<< HEAD

=======
>>>>>>> d37b4734
    /**
     * Compiles x->y[z] = {expr} (single offset assignment)
     *
     * @param string $variable
     * @param Variable $symbolVariable
     * @param CompiledExpression $resolvedExpr
     * @param CompilationContext $compilationContext,
     * @param array $statement
     */
    protected function _assignPropertyArraySingleIndex($variable, ZephirVariable $symbolVariable, CompiledExpression $resolvedExpr, CompilationContext $compilationContext, $statement)
    {

        $codePrinter = $compilationContext->codePrinter;

        $property = $statement['property'];
        $compilationContext->headersManager->add('kernel/object');

        /**
         * Only string/variable/int
         */
        $indexExpression = new Expression($statement['index-expr'][0]);
        $resolvedIndex = $indexExpression->compile($compilationContext);

        switch ($resolvedIndex->getType()) {
            case 'string':
            case 'int':
            case 'uint':
            case 'ulong':
            case 'long':
            case 'variable':
                break;
            default:
                throw new CompilerException("Expression: " . $resolvedIndex->getType() . " cannot be used as index without cast", $statement['index-expr']);
        }

        if ($resolvedIndex->getType() == 'variable') {

            $indexVariable = $compilationContext->symbolTable->getVariableForRead($resolvedIndex->getCode(), $compilationContext, $statement['index-expr']);
            switch ($indexVariable->getType()) {
                case 'string':
                case 'int':
                case 'uint':
                case 'ulong':
                case 'long':
                case 'variable':
                    break;
                default:
                    throw new CompilerException("Variable: " . $indexVariable->getType() . " cannot be used as index without cast", $statement);
            }

            if ($indexVariable->getType() == 'variable') {
                if ($indexVariable->hasDifferentDynamicType(array('undefined', 'int', 'string'))) {
                    $compilationContext->logger->warning('Possible attempt to use non string/long dynamic variable as array index', 'invalid-array-offset', $statement);
                }
            }
        }

        switch ($resolvedIndex->getType()) {

            case 'int':
            case 'uint':
            case 'long':
                $indexVariable = $compilationContext->symbolTable->getTempVariableForWrite('variable', $compilationContext, $statement);
                $codePrinter->output('ZVAL_LONG(' . $indexVariable->getName() . ', ' . $resolvedIndex->getCode() . ');');
                break;

            case 'string':
                $indexVariable = $compilationContext->symbolTable->getTempVariableForWrite('variable', $compilationContext, $statement);
                $codePrinter->output('ZVAL_STRING(' . $indexVariable->getName() . ', "' . $resolvedIndex->getCode() . '", 1);');
                break;

            case 'variable':
                $variableIndex = $compilationContext->symbolTable->getVariableForRead($resolvedIndex->getCode(), $compilationContext, $statement['index-expr']);
                switch ($variableIndex->getType()) {

                    case 'int':
                    case 'uint':
                    case 'long':
                        $indexVariable = $compilationContext->symbolTable->getTempVariableForWrite('variable', $compilationContext, $statement);
                        $codePrinter->output('ZVAL_LONG(' . $indexVariable->getName() . ', ' . $variableIndex->getName() . ');');
                        break;

                }
                break;

        }

        switch ($indexVariable->getType()) {

            case 'variable':
            case 'string':

                switch ($resolvedExpr->getType()) {

                    case 'null':
                        $codePrinter->output('zephir_update_property_array(' . $symbolVariable->getName() . ', SL("' . $property . '"), ' . $indexVariable->getName() . ', ZEPHIR_GLOBAL(global_null) TSRMLS_CC);');
                        break;

                    case 'bool':
                        if ($resolvedExpr->getBooleanCode() == '1') {
                            $codePrinter->output('zephir_update_property_array(' . $symbolVariable->getName() . ', SL("' . $property . '"), ' . $indexVariable->getName() . ', ZEPHIR_GLOBAL(global_true) TSRMLS_CC);');
                        } else {
                            $codePrinter->output('zephir_update_property_array(' . $symbolVariable->getName() . ', SL("' . $property . '"), ' . $indexVariable->getName() . ', ZEPHIR_GLOBAL(global_false) TSRMLS_CC);');
                        }
                        break;

                    case 'string':
                        $tempVariable = $compilationContext->symbolTable->getTempVariableForWrite('variable', $compilationContext);
                        $codePrinter->output('ZVAL_STRING(' . $tempVariable->getName() . ', "' . $resolvedExpr->getCode() . '", 1);');
                        $codePrinter->output('zephir_update_property_array(' . $symbolVariable->getName() . ', SL("' . $property . '"), ' . $indexVariable->getName() . ', ' . $tempVariable->getName() . ' TSRMLS_CC);');
                        break;

                    case 'variable':
                        $variableExpr = $compilationContext->symbolTable->getVariableForRead($resolvedExpr->getCode(), $compilationContext, $statement['index-expr']);
                        switch ($variableExpr->getType()) {

                            case 'bool':
                                $tempVariable = $compilationContext->symbolTable->getTempVariableForWrite('variable', $compilationContext);
                                $codePrinter->output('ZVAL_BOOL(' . $tempVariable->getName() . ', ' . $variableExpr->getName() . ');');
                                $codePrinter->output('zephir_update_property_array(' . $symbolVariable->getName() . ', SL("' . $property . '"), ' . $indexVariable->getName() . ', ' . $tempVariable->getName() . ' TSRMLS_CC);');
                                break;

                            case 'int':
                            case 'long':
                                $tempVariable = $compilationContext->symbolTable->getTempVariableForWrite('variable', $compilationContext);
                                $codePrinter->output('ZVAL_LONG(' . $tempVariable->getName() . ', ' . $variableExpr->getName() . ');');
                                $codePrinter->output('zephir_update_property_array(' . $symbolVariable->getName() . ', SL("' . $property . '"), ' . $indexVariable->getName() . ', ' . $tempVariable->getName() . ' TSRMLS_CC);');
                                break;

                            case 'variable':
                            case 'string':
                                $codePrinter->output('zephir_update_property_array(' . $symbolVariable->getName() . ', SL("' . $property . '"), ' . $indexVariable->getName() . ', ' . $variableExpr->getName() . ' TSRMLS_CC);');
                                if ($variableExpr->isTemporal()) {
                                    $variableExpr->setIdle(true);
                                }
                                break;

                            default:
                                throw new CompilerException("Cannot update variable type: " . $variableExpr->getType(), $statement);

                        }
                        break;

                    default:
                        throw new CompilerException("Variable index: " . $indexVariable->getType() . " cannot be updated into array property", $statement);
                }
                break;

            default:
                throw new CompilerException("Index: " . $resolvedIndex->getType() . " cannot be updated into array property", $statement);
        }
    }

    /**
     * Compiles x->y[a][b] = {expr} (multiple offset assignment)
     *
     * @param string $variable
     * @param Variable $symbolVariable
     * @param CompiledExpression $resolvedExpr
     * @param CompilationContext $compilationContext,
     * @param array $statement
     */
    protected function _assignPropertyArrayMultipleIndex($variable, ZephirVariable $symbolVariable, CompiledExpression $resolvedExpr, CompilationContext $compilationContext, $statement)
    {
        $codePrinter = $compilationContext->codePrinter;

        $property = $statement['property'];
        $compilationContext->headersManager->add('kernel/object');

        /**
         * Create a temporal zval (if needed)
         */
        $variableExpr = $this->_getResolvedArrayItem($resolvedExpr, $compilationContext);

        /**
         * Only string/variable/int
         */
        $offsetExprs = array();
        foreach ($statement['index-expr'] as $indexExpr) {

            $indexExpression = new Expression($indexExpr);

            $resolvedIndex = $indexExpression->compile($compilationContext);
            switch ($resolvedIndex->getType()) {
                case 'string':
                case 'int':
                case 'uint':
                case 'ulong':
                case 'long':
                case 'variable':
                    break;
                default:
                    throw new CompilerException("Expression: " . $resolvedIndex->getType() . " cannot be used as index without cast", $statement['index-expr']);
            }

            $offsetExprs[] = $resolvedIndex;
        }

        $keys = '';
        $numberParams = 0;
        $offsetItems = array();
        foreach ($offsetExprs as $offsetExpr) {

            switch ($offsetExpr->getType()) {

                case 'int':
                case 'uint':
                case 'long':
                case 'ulong':
                    $keys .= 'l';
                    $offsetItems[] = $offsetExpr->getCode();
                    $numberParams++;
                    break;

                case 'string':
                    $keys .= 's';
                    $offsetItems[] = 'SL("' . $offsetExpr->getCode() . '")';
                    $numberParams += 2;
                    break;

                case 'variable':
                    $variableIndex = $compilationContext->symbolTable->getVariableForRead($offsetExpr->getCode(), $compilationContext, $statement);
                    switch ($variableIndex->getType()) {

                        case 'int':
                        case 'uint':
                        case 'long':
                        case 'ulong':
                            $keys .= 'l';
                            $offsetItems[] = $variableIndex->getName();
                            $numberParams++;
                            break;

                        case 'string':
                        case 'variable':
                            $keys .= 'z';
                            $offsetItems[] = $variableIndex->getName();
                            $numberParams++;
                            break;

                        default:
                            throw new CompilerException("Variable: " . $variableIndex->getType() . " cannot be used as array index", $statement);
                    }
                    break;

                default:
                    throw new CompilerException("Value: " . $offsetExpr->getType() . " cannot be used as array index", $statement);
            }
        }

        $codePrinter->output('zephir_update_property_array_multi(' . $symbolVariable->getName() . ', SL("' . $property . '"), &' . $variableExpr->getName() . ' TSRMLS_CC, SL("' . $keys . '"), ' . $numberParams . ', ' . join(', ', $offsetItems) . ');');
    }

    /**
     * Compiles self::y[z] = foo
     *
     * @param string $variable
     * @param ZephirVariable $symbolVariable
     * @param CompiledExpression $resolvedExpr
     * @param CompilationContext $compilationContext,
     * @param array $statement
     */
    public function assign($variable, ZephirVariable $symbolVariable, CompiledExpression $resolvedExpr, CompilationContext $compilationContext, $statement)
    {

        if (!$symbolVariable->isInitialized()) {
            throw new CompilerException("Cannot mutate variable '" . $variable . "' because it is not initialized", $statement);
        }

        if ($symbolVariable->getType() != 'variable') {
            throw new CompilerException("Attempt to use variable type: " . $symbolVariable->getType() . " as object", $statement);
        }

        /**
         * Update the property according to the number of array-offsets
         */
        if (count($statement['index-expr']) == 1) {
            $this->_assignPropertyArraySingleIndex($variable, $symbolVariable, $resolvedExpr, $compilationContext, $statement);
        } else {
            $this->_assignPropertyArrayMultipleIndex($variable, $symbolVariable, $resolvedExpr, $compilationContext, $statement);
        }
    }
}<|MERGE_RESOLUTION|>--- conflicted
+++ resolved
@@ -36,10 +36,6 @@
  */
 class ObjectPropertyArrayIndex extends ArrayIndex
 {
-<<<<<<< HEAD
-
-=======
->>>>>>> d37b4734
     /**
      * Compiles x->y[z] = {expr} (single offset assignment)
      *
