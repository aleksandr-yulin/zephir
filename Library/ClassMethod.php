<?php

/*
 +----------------------------------------------------------------------+
 | Zephir Language                                                      |
 +----------------------------------------------------------------------+
 | Copyright (c) 2013-2014 Zephir Team                                  |
 +----------------------------------------------------------------------+
 | This source file is subject to version 1.0 of the MIT license,       |
 | that is bundled with this package in the file LICENSE, and is        |
 | available through the world-wide-web at the following url:           |
 | http://www.zephir-lang.com/license                                   |
 |                                                                      |
 | If you did not receive a copy of the MIT license and are unable      |
 | to obtain it through the world-wide-web, please send a note to       |
 | license@zephir-lang.com so we can mail you a copy immediately.       |
 +----------------------------------------------------------------------+
*/

namespace Zephir;

use Zephir\Passes\LocalContextPass;
use Zephir\Passes\StaticTypeInference;
<<<<<<< HEAD
use Zephir\Builder\VariableBuilder;
use Zephir\Builder\StatementsBlockBuilder;
use Zephir\Builder\Operators\BinaryOperatorBuilder;
use Zephir\Builder\Statements\IfStatementBuilder;
=======
use Zephir\Detectors\WriteDetector;
>>>>>>> 9dbae5a6

/**
 * ClassMethod
 *
 * Represents a class method
 */
class ClassMethod
{
    /**
     * @var ClassDefinition
     */
    protected $_classDefinition;

    /**
     * @var string
     */
    protected $_visibility;

    protected $_name;

    /**
     * @var ClassMethodParameters
     */
    protected $_parameters;

    protected $_statements;

    protected $_docblock;

    protected $_returnTypes;

    protected $_returnClassTypes;

    protected $_void = false;

    /**
     * @var array|null
     */
    protected $_expression;

    /**
     * ClassMethod constructor
     *
     * @param ClassDefinition $classDefinition
     * @param string $visibility
     * @param string $name
     * @param StatementsBlock $statements
     * @param string $docblock
     * @param string $returnType
     */
    public function __construct(ClassDefinition $classDefinition, $visibility, $name, $parameters, StatementsBlock $statements = null, $docblock = null, $returnType = null, array $original = null)
    {

        $this->checkVisibility($visibility, $name, $original);

        $this->_classDefinition = $classDefinition;
        $this->_visibility = $visibility;
        $this->_name = $name;
        $this->_parameters = $parameters;
        $this->_statements = $statements;
        $this->_docblock = $docblock;
        $this->_expression = $original;

        if ($returnType['void']) {
            $this->_void = true;
            return;
        }

        if (isset($returnType['list'])) {
            $types = array();
            $castTypes = array();
            foreach ($returnType['list'] as $returnTypeItem) {
                if (isset($returnTypeItem['cast'])) {
                    if (isset($returnTypeItem['cast']['collection'])) {
                        continue;
                    }
                    $castTypes[$returnTypeItem['cast']['value']] = $returnTypeItem['cast']['value'];
                } else {
                    $types[$returnTypeItem['data-type']] = $returnTypeItem;
                }
            }
            if (count($castTypes)) {
                $types['object'] = array();
                $this->_returnClassTypes = $castTypes;
            }
            if (count($types)) {
                $this->_returnTypes = $types;
            }
        }
    }

    /**
     * Getter for statements block
     *
     * @return StatementsBlock $statements Statements block
     */
    public function getStatementsBlock()
    {
        return $this->_statements;
    }

    /**
     * Checks for visibility congruence
     *
     * @param array $visibility
     * @param string $name
     * @param array $original
     */
    public function checkVisibility($visibility, $name, $original)
    {
        if (in_array('public', $visibility) && in_array('protected', $visibility)) {
            throw new CompilerException("Method '$name' cannot be 'public' and 'protected' at the same time", $original);
        }

        if (in_array('public', $visibility) && in_array('private', $visibility)) {
            throw new CompilerException("Method '$name' cannot be 'public' and 'private' at the same time", $original);
        }

        if (in_array('private', $visibility) && in_array('protected', $visibility)) {
            throw new CompilerException("Method '$name' cannot be 'protected' and 'private' at the same time", $original);
        }

        if ($name == '__construct') {
            if (in_array('static', $visibility)) {
                throw new CompilerException("Constructors cannot be 'static'", $original);
            }
        } else {
            if ($name == '__destruct') {
                if (in_array('static', $visibility)) {
                    throw new CompilerException("Destructors cannot be 'static'", $original);
                }
            }
        }
    }

    /**
     * Returns the class definition where the method was declared
     *
     * @return ClassDefinition
     */
    public function getClassDefinition()
    {
        return $this->_classDefinition;
    }

    /**
     * Returns the method name
     *
     * @return string
     */
    public function getName()
    {
        return $this->_name;
    }

    /**
     * Returns the docblock
     *
     * @return string
     */
    public function getDocBlock()
    {
        return $this->_docblock;
    }

    /**
     * Returns the parameters
     *
     * @return ClassMethodParameters
     */
    public function getParameters()
    {
        return $this->_parameters;
    }

    /**
     * Checks if the method has return-type or cast hints
     *
     * @return boolean
     */
    public function hasReturnTypes()
    {
        if (count($this->_returnTypes)) {
            return true;
        }

        if (count($this->_returnClassTypes)) {
            return true;
        }

        return false;
    }

    /**
     * Checks whether at least one return type hint is null compatible
     *
     * @param string $type
     */
    public function areReturnTypesNullCompatible($type = null)
    {
        return false;
    }

    /**
     * Checks whether at least one return type hint is integer compatible
     *
     * @param string $type
     */
    public function areReturnTypesIntCompatible($type = null)
    {
        if (count($this->_returnTypes)) {
            foreach ($this->_returnTypes as $returnType => $definition) {
                switch ($returnType) {
                    case 'int':
                    case 'uint':
                    case 'char':
                    case 'uchar':
                    case 'long':
                    case 'ulong':
                        return true;
                }
            }
        }
        return false;
    }

    /**
     * Checks whether at least one return type hint is double compatible
     *
     * @param string $type
     */
    public function areReturnTypesDoubleCompatible($type = null)
    {
        if (count($this->_returnTypes)) {
            foreach ($this->_returnTypes as $returnType => $definition) {
                switch ($returnType) {
                    case 'double':
                        return true;
                }
            }
        }
        return false;
    }

    /**
     * Checks whether at least one return type hint is integer compatible
     *
     * @param string $type
     */
    public function areReturnTypesBoolCompatible($type = null)
    {
        if (count($this->_returnTypes)) {
            foreach ($this->_returnTypes as $returnType => $definition) {
                switch ($returnType) {
                    case 'bool':
                        return true;
                }
            }
        }
        return false;
    }

    /**
     * Checks whether at least one return type hint is integer compatible
     *
     * @param string $type
     */
    public function areReturnTypesStringCompatible($type = null)
    {
        if (count($this->_returnTypes)) {
            foreach ($this->_returnTypes as $returnType => $definition) {
                switch ($returnType) {
                    case 'string':
                        return true;
                }
            }
        }
        return false;
    }

    /**
     * Returned type hints by the method
     *
     * @return array
     */
    public function getReturnTypes()
    {
        return $this->_returnTypes;
    }

    /**
     * Returned class-type hints by the method
     *
     * @return array
     */
    public function getReturnClassTypes()
    {
        return $this->_returnClassTypes;
    }

    /**
     * Returns the number of parameters the method has
     *
     * @return boolean
     */
    public function hasParameters()
    {
        if (is_object($this->_parameters)) {
            return count($this->_parameters->getParameters()) > 0;
        }
        return false;
    }

    /**
     * Returns the number of parameters the method has
     *
     * @return int
     */
    public function getNumberOfParameters()
    {
        if (is_object($this->_parameters)) {
            return count($this->_parameters->getParameters());
        }
        return 0;
    }

    /**
     * Returns the number of required parameters the method has
     *
     * @return int
     */
    public function getNumberOfRequiredParameters()
    {
        if (is_object($this->_parameters)) {
            $parameters = $this->_parameters->getParameters();
            if (count($parameters)) {
                $required = 0;
                foreach ($parameters as $parameter) {
                    if (!isset($parameter['default'])) {
                        $required++;
                    }
                }
                return $required;
            }
        }
        return 0;
    }

    /**
     * Returns the number of required parameters the method has
     *
     * @return string
     */
    public function getInternalParameters()
    {
        if (is_object($this->_parameters)) {
            $parameters = $this->_parameters->getParameters();
            if (count($parameters)) {
                return count($parameters) . ', ...';
            }
        }
        return "";
    }

    /**
     * Checks whether the method has a specific modifier
     *
     * @param string $modifier
     * @return boolean
     */
    public function hasModifier($modifier)
    {
        foreach ($this->_visibility as $visibility) {
            if ($visibility == $modifier) {
                return true;
            }
        }
        return false;
    }

    /**
     * Returns method visibility modifiers
     *
     * @return array
     */
    public function getVisibility()
    {
        return $this->_visibility;
    }

    /**
     * Returns the C-modifier flags
     *
     * @return string
     */
    public function getModifiers()
    {
        $modifiers = array();
        foreach ($this->_visibility as $visibility) {
            switch ($visibility) {
                case 'public':
                    $modifiers['ZEND_ACC_PUBLIC'] = $visibility;
                    break;
                case 'protected':
                    $modifiers['ZEND_ACC_PROTECTED'] = $visibility;
                    break;
                case 'private':
                    $modifiers['ZEND_ACC_PRIVATE'] = $visibility;
                    break;
                case 'static':
                    $modifiers['ZEND_ACC_STATIC'] = $visibility;
                    break;
                case 'final':
                    $modifiers['ZEND_ACC_FINAL'] = $visibility;
                    break;
                case 'inline':
                    break;
                case 'scoped':
                    break;
                default:
                    throw new Exception('Unknown modifier "' . $visibility . '"');
            }
        }
        if ($this->_name == '__construct') {
            $modifiers['ZEND_ACC_CTOR'] = true;
        } else {
            if ($this->_name == '__destruct') {
                $modifiers['ZEND_ACC_DTOR'] = true;
            }
        }
        return join('|', array_keys($modifiers));
    }

    /**
     * Checks if the method must not return any value
     *
     * @return boolean
     */
    public function isVoid()
    {
        return $this->_void;
    }

    /**
     * Checks if the method is inline
     *
     * @return boolean
     */
    public function isInline()
    {
        if (is_array($this->_visibility)) {
            return in_array('inline', $this->_visibility);
        }
        return false;
    }

    /**
     * Checks if the method is private
     *
     * @return boolean
     */
    public function isPrivate()
    {
        if (is_array($this->_visibility)) {
            return in_array('private', $this->_visibility);
        }
        return false;
    }

    /**
     * Checks if the method is protected
     *
     * @return boolean
     */
    public function isProtected()
    {
        if (is_array($this->_visibility)) {
            return in_array('protected', $this->_visibility);
        }
        return false;
    }

     /**
     * Checks if the method is public
     *
     * @return boolean
     */
    public function isPublic()
    {
        if (is_array($this->_visibility)) {
            return in_array('public', $this->_visibility);
        }
        return false;
    }

    /**
     * Checks if the method is static
     *
     * @return boolean
     */
    public function isStatic()
    {
        if (is_array($this->_visibility)) {
            return in_array('static', $this->_visibility);
        }
        return false;
    }

    /**
     * Checks if the method is final
     *
     * @return boolean
     */
    public function isFinal()
    {
        if (is_array($this->_visibility)) {
            return in_array('final', $this->_visibility);
        }
        return false;
    }

    /**
     * Check if the current method is a constructor
     *
     * @return boolean
     */
    public function isConstructor()
    {
        return $this->_name == '__construct';
    }

    /**
     * Replace macros
     *
     * @param SymbolTable $symbolTable
     * @param string $containerCode
     */
    public function removeMemoryStackReferences(SymbolTable $symbolTable, $containerCode)
    {
        if (!$symbolTable->getMustGrownStack()) {
            $containerCode = str_replace('ZEPHIR_THROW_EXCEPTION_STR', 'ZEPHIR_THROW_EXCEPTION_STRW', $containerCode);
            $containerCode = str_replace('ZEPHIR_THROW_EXCEPTION_ZVAL', 'ZEPHIR_THROW_EXCEPTION_ZVALW', $containerCode);
            $containerCode = str_replace('RETURN_THIS', 'RETURN_THISW', $containerCode);
            $containerCode = str_replace('RETURN_LCTOR', 'RETURN_LCTORW', $containerCode);
            $containerCode = str_replace('RETURN_CTOR', 'RETURN_CTORW', $containerCode);
            $containerCode = str_replace('RETURN_NCTOR', 'RETURN_NCTORW', $containerCode);
            $containerCode = str_replace('RETURN_CCTOR', 'RETURN_CCTORW', $containerCode);
            $containerCode = str_replace('RETURN_MM_NULL', 'RETURN_NULL', $containerCode);
            $containerCode = str_replace('RETURN_MM_BOOL', 'RETURN_BOOL', $containerCode);
            $containerCode = str_replace('RETURN_MM_FALSE', 'RETURN_FALSE', $containerCode);
            $containerCode = str_replace('RETURN_MM_TRUE', 'RETURN_TRUE', $containerCode);
            $containerCode = str_replace('RETURN_MM_STRING', 'RETURN_STRING', $containerCode);
            $containerCode = str_replace('RETURN_MM_LONG', 'RETURN_LONG', $containerCode);
            $containerCode = str_replace('RETURN_MM_DOUBLE', 'RETURN_DOUBLE', $containerCode);
            $containerCode = str_replace('RETURN_MM_FALSE', 'RETURN_FALSE', $containerCode);
            $containerCode = str_replace('RETURN_MM_EMPTY_STRING', 'RETURN_MM_EMPTY_STRING', $containerCode);
            $containerCode = str_replace('RETURN_MM_EMPTY_ARRAY', 'RETURN_EMPTY_ARRAY', $containerCode);
            $containerCode = str_replace('RETURN_MM_MEMBER', 'RETURN_MEMBER', $containerCode);
            $containerCode = str_replace('RETURN_MM()', 'return', $containerCode);
            $containerCode = preg_replace('/[ \t]+ZEPHIR_MM_RESTORE\(\);' . PHP_EOL . '/s', '', $containerCode);
        }
        return $containerCode;
    }

    /**
     * Assigns a default value
     *
     * @param array $parameter
     * @param CompilationContext $compilationContext
     * @return string
     * @throws CompilerException
     */
    public function assignDefaultValue(array $parameter, CompilationContext $compilationContext)
    {
        if (isset($parameter['data-type'])) {
            $dataType = $parameter['data-type'];
        } else {
            $dataType = 'variable';
        }

        $code = '';

        switch ($dataType) {

            case 'int':
            case 'uint':
            case 'long':
            case 'ulong':
                switch ($parameter['default']['type']) {
                    case 'null':
                        $code .= "\t\t" . $parameter['name'] . ' = 0;' . PHP_EOL;
                        break;
                    case 'int':
                    case 'uint':
                    case 'long':
                        $code .= "\t\t" . $parameter['name'] . ' = ' . $parameter['default']['value'] . ';' . PHP_EOL;
                        break;
                    case 'double':
                        $code .= "\t\t" . $parameter['name'] . ' = (int) ' . $parameter['default']['value'] . ';' . PHP_EOL;
                        break;
                    default:
                        throw new CompilerException("Default parameter value type: " . $parameter['default']['type'] . " cannot be assigned to variable(int)", $parameter);
                }
                break;

            case 'double':
                switch ($parameter['default']['type']) {
                    case 'null':
                        $code .= "\t\t" . $parameter['name'] . ' = 0;' . PHP_EOL;
                        break;
                    case 'int':
                    case 'uint':
                    case 'long':
                        $code .= "\t\t" . $parameter['name'] . ' = (double) ' . $parameter['default']['value'] . ';' . PHP_EOL;
                        break;
                    case 'double':
                        $code .= "\t\t" . $parameter['name'] . ' = ' . $parameter['default']['value'] . ';' . PHP_EOL;
                        break;
                    default:
                        throw new CompilerException("Default parameter value type: " . $parameter['default']['type'] . " cannot be assigned to variable(double)", $parameter);
                }
                break;

            case 'bool':
                switch ($parameter['default']['type']) {
                    case 'null':
                        $code .= "\t\t" . $parameter['name'] . ' = 0;' . PHP_EOL;
                        break;
                    case 'bool':
                        if ($parameter['default']['value'] == 'true') {
                            $code .= "\t\t" . $parameter['name'] . ' = 1;' . PHP_EOL;
                        } else {
                            $code .= "\t\t" . $parameter['name'] . ' = 0;' . PHP_EOL;
                        }
                        break;
                    default:
                        throw new CompilerException("Default parameter value type: " . $parameter['default']['type'] . " cannot be assigned to variable(bool)", $parameter);
                }
                break;

            case 'string':
                $compilationContext->symbolTable->mustGrownStack(true);
                $compilationContext->headersManager->add('kernel/memory');
                switch ($parameter['default']['type']) {
                    case 'null':
                        $code .= "\t\t" . 'ZEPHIR_INIT_VAR(' . $parameter['name'] . ');' . PHP_EOL;
                        $code .= "\t\t" . 'ZVAL_EMPTY_STRING(' . $parameter['name'] . ');' . PHP_EOL;
                        break;
                    case 'string':
                        $code .= "\t\t" . 'ZEPHIR_INIT_VAR(' . $parameter['name'] . ');' . PHP_EOL;
                        $code .= "\t\t" . 'ZVAL_STRING(' . $parameter['name'] . ', "' . $parameter['default']['value'] . '", 1);' . PHP_EOL;
                        break;
                        break;
                    default:
                        throw new CompilerException("Default parameter value type: " . $parameter['default']['type'] . " cannot be assigned to variable(string)", $parameter);
                }
                break;

            case 'array':
                $compilationContext->symbolTable->mustGrownStack(true);
                $compilationContext->headersManager->add('kernel/memory');
                switch ($parameter['default']['type']) {
                    case 'null':
                    case 'empty-array':
                    case 'array':
                        $code .= "\t\t" . 'ZEPHIR_INIT_VAR(' . $parameter['name'] . ');' . PHP_EOL;
                        $code .= "\t\t" . 'array_init(' . $parameter['name'] . ');' . PHP_EOL;
                        break;
                        break;
                    default:
                        throw new CompilerException("Default parameter value type: " . $parameter['default']['type'] . " cannot be assigned to variable(array)", $parameter);
                }
                break;

            case 'variable':
                switch ($parameter['default']['type']) {

                    case 'int':
                    case 'uint':
                    case 'long':
                    case 'ulong':
                        $compilationContext->symbolTable->mustGrownStack(true);
                        $compilationContext->headersManager->add('kernel/memory');
                        $code .= "\t\t" . 'ZEPHIR_INIT_VAR(' . $parameter['name'] . ');' . PHP_EOL;
                        $code .= "\t\t" . 'ZVAL_LONG(' . $parameter['name'] . ', ' . $parameter['default']['value'] . ');' . PHP_EOL;
                        break;

                    case 'double':
                        $compilationContext->symbolTable->mustGrownStack(true);
                        $compilationContext->headersManager->add('kernel/memory');
                        $code .= "\t\t" . 'ZEPHIR_INIT_VAR(' . $parameter['name'] . ');' . PHP_EOL;
                        $code .= "\t\t" . 'ZVAL_DOUBLE(' . $parameter['name'] . ', ' . $parameter['default']['value'] . ');' . PHP_EOL;
                        break;

                    case 'string':
                        $compilationContext->symbolTable->mustGrownStack(true);
                        $compilationContext->headersManager->add('kernel/memory');
                        $code .= "\t\t" . 'ZEPHIR_INIT_VAR(' . $parameter['name'] . ');' . PHP_EOL;
                        $code .= "\t\t" . 'ZVAL_STRING(' . $parameter['name'] . ', "' . Utils::addSlashes($parameter['default']['value']) . '", 1);' . PHP_EOL;
                        break;

                    case 'bool':
                        $expectedMutations = $compilationContext->symbolTable->getExpectedMutations($parameter['name']);
                        if ($expectedMutations < 2) {
                            if ($parameter['default']['value'] == 'true') {
                                $code .= "\t\t" . $parameter['name'] . ' = ZEPHIR_GLOBAL(global_true);' . PHP_EOL;
                            } else {
                                $code .= "\t\t" . $parameter['name'] . ' = ZEPHIR_GLOBAL(global_false);' . PHP_EOL;
                            }
                        } else {
                            $compilationContext->symbolTable->mustGrownStack(true);
                            $compilationContext->headersManager->add('kernel/memory');
                            if ($parameter['default']['value'] == 'true') {
                                $code .= "\t\t" . 'ZEPHIR_CPY_WRT(' . $parameter['name'] . ', ZEPHIR_GLOBAL(global_true));' . PHP_EOL;
                            } else {
                                $code .= "\t\t" . 'ZEPHIR_CPY_WRT(' . $parameter['name'] . ', ZEPHIR_GLOBAL(global_false));' . PHP_EOL;
                            }
                        }
                        break;

                    case 'null':
                        $expectedMutations = $compilationContext->symbolTable->getExpectedMutations($parameter['name']);
                        if ($expectedMutations < 2) {
                            $code .= "\t\t" . $parameter['name'] . ' = ZEPHIR_GLOBAL(global_null);' . PHP_EOL;
                        } else {
                            $compilationContext->symbolTable->mustGrownStack(true);
                            $compilationContext->headersManager->add('kernel/memory');
                            $code .= "\t\t" . 'ZEPHIR_CPY_WRT(' . $parameter['name'] . ', ZEPHIR_GLOBAL(global_null));' . PHP_EOL;
                        }
                        break;

                    case 'empty-array':
                        $compilationContext->symbolTable->mustGrownStack(true);
                        $compilationContext->headersManager->add('kernel/memory');
                        $code .= "\t\t" . 'ZEPHIR_INIT_VAR(' . $parameter['name'] . ');' . PHP_EOL;
                        $code .= "\t\t" . 'array_init(' . $parameter['name'] . ');' . PHP_EOL;
                        break;

                    default:
                        throw new CompilerException("Default parameter value type: " . $parameter['default']['type'] . " cannot be assigned to variable(variable)", $parameter);
                }
                break;

            default:
                throw new CompilerException("Default parameter type: " . $dataType, $parameter);
        }

        return $code;
    }

    /**
     * Assigns a zval value to a static low-level type
     *
     * @param array $parameter
     * @param CompilationContext $compilationContext
     * @return string
     * @throws CompilerException
     */
    public function checkStrictType(array $parameter, CompilationContext $compilationContext)
    {
        if (isset($parameter['data-type'])) {
            $dataType = $parameter['data-type'];
        } else {
            $dataType = 'variable';
        }

        $compilationContext->headersManager->add('ext/spl/spl_exceptions');
        $compilationContext->headersManager->add('kernel/exception');

        switch ($dataType) {

            case 'int':
            case 'uint':
            case 'long':
                $code  = "\t\tif (Z_TYPE_P(" . $parameter['name'] . '_param) != IS_LONG) {' . PHP_EOL;
                $code .= "\t\t\t" . 'zephir_throw_exception_string(spl_ce_InvalidArgumentException, SL("Parameter \'' . $parameter['name'] . '\' must be a long/integer") TSRMLS_CC);' . PHP_EOL;
                $code .= "\t\t\t" . 'RETURN_MM_NULL();' . PHP_EOL;
                $code .= "\t\t" . '}' . PHP_EOL;
                $code .= PHP_EOL;
                $code .= "\t\t" . $parameter['name'] . ' = Z_LVAL_P(' . $parameter['name'] . '_param);' . PHP_EOL;
                return $code;

            case 'bool':
                $code  = "\t\tif (Z_TYPE_P(" . $parameter['name'] . '_param) != IS_BOOL) {' . PHP_EOL;
                $code .= "\t\t\t" . 'zephir_throw_exception_string(spl_ce_InvalidArgumentException, SL("Parameter \'' . $parameter['name'] . '\' must be a bool") TSRMLS_CC);' . PHP_EOL;
                $code .= "\t\t\t" . 'RETURN_MM_NULL();' . PHP_EOL;
                $code .= "\t\t" . '}' . PHP_EOL;
                $code .= PHP_EOL;
                $code .= "\t\t" . $parameter['name'] . ' = Z_BVAL_P(' . $parameter['name'] . '_param);' . PHP_EOL;
                return $code;

            case 'double':
                $code  = "\t\tif (Z_TYPE_P(" . $parameter['name'] . '_param) != IS_DOUBLE) {' . PHP_EOL;
                $code .= "\t\t" . 'zephir_throw_exception_string(spl_ce_InvalidArgumentException, SL("Parameter \'' . $parameter['name'] . '\' must be a double") TSRMLS_CC);' . PHP_EOL;
                $code .= "\t\t" . 'RETURN_MM_NULL();' . PHP_EOL;
                $code .= "\t" . '}' . PHP_EOL;
                $code .= PHP_EOL;
                $code .= "\t\t" . $parameter['name'] . ' = Z_DVAL_P(' . $parameter['name'] . '_param);' . PHP_EOL;
                return $code;

            case 'string':
            case 'ulong':
                $compilationContext->symbolTable->mustGrownStack(true);
                $code  = "\tif (Z_TYPE_P(" . $parameter['name'] . '_param) != IS_STRING && Z_TYPE_P(' . $parameter['name'] . '_param) != IS_NULL) {' . PHP_EOL;
                $code .= "\t\t" . 'zephir_throw_exception_string(spl_ce_InvalidArgumentException, SL("Parameter \'' . $parameter['name'] . '\' must be a string") TSRMLS_CC);' . PHP_EOL;
                $code .= "\t\t" . 'RETURN_MM_NULL();' . PHP_EOL;
                $code .= "\t" . '}' . PHP_EOL;
                $code .= PHP_EOL;
                $code .= "\tif (Z_TYPE_P(" . $parameter['name'] . '_param) == IS_STRING) {' . PHP_EOL;
                $code .= "\t\t" . $parameter['name'] . ' = ' . $parameter['name'] . '_param;' . PHP_EOL;
                $code .= "\t" . '} else {' . PHP_EOL;
                $code .= "\t\tZEPHIR_INIT_VAR(" . $parameter['name'] . ');' . PHP_EOL;
                $code .= "\t\tZVAL_EMPTY_STRING(" . $parameter['name'] . ');' . PHP_EOL;
                $code .= "\t" . '}' . PHP_EOL;
                return $code;

            case 'array':
                $code  = "\t\tif (Z_TYPE_P(" . $parameter['name'] . '_param) != IS_ARRAY) {' . PHP_EOL;
                $code .= "\t\t" . 'zephir_throw_exception_string(spl_ce_InvalidArgumentException, SL("Parameter \'' . $parameter['name'] . '\' must be an array") TSRMLS_CC);' . PHP_EOL;
                $code .= "\t\t" . 'RETURN_MM_NULL();' . PHP_EOL;
                $code .= "\t" . '}' . PHP_EOL;
                $code .= PHP_EOL;
                //$code .= "\t\t" . $parameter['name'] . ' = Z_DVAL_P(' . $parameter['name'] . '_param);' . PHP_EOL;
                return $code;

            default:
                throw new CompilerException("Parameter type: " . $dataType, $parameter);
        }
    }

    /**
     * Assigns a zval value to a static low-level type
     *
     * @param array $parameter
     * @param CompilationContext $compilationContext
     * @return string
     * @throws CompilerException
     */
    public function assignZvalValue(array $parameter, CompilationContext $compilationContext)
    {
        if (isset($parameter['data-type'])) {
            $dataType = $parameter['data-type'];
        } else {
            $dataType = 'variable';
        }

        $compilationContext->headersManager->add('kernel/operators');
        switch ($dataType) {

            case 'int':
            case 'uint':
            case 'long':
            case 'ulong':
                return "\t" . $parameter['name'] . ' = zephir_get_intval(' . $parameter['name'] . '_param);' . PHP_EOL;

            case 'bool':
                return "\t" . $parameter['name'] . ' = zephir_get_boolval(' . $parameter['name'] . '_param);' . PHP_EOL;

            case 'double':
                return "\t" . $parameter['name'] . ' = zephir_get_doubleval(' . $parameter['name'] . '_param);' . PHP_EOL;

            case 'string':
                $compilationContext->symbolTable->mustGrownStack(true);
                return "\t" . 'zephir_get_strval(' . $parameter['name'] . ', ' . $parameter['name'] . '_param);' . PHP_EOL;

            case 'array':
                $compilationContext->symbolTable->mustGrownStack(true);
                return "\t" . 'zephir_get_arrval(' . $parameter['name'] . ', ' . $parameter['name'] . '_param);' . PHP_EOL;

            case 'variable':
                break;

            default:
                throw new CompilerException("Parameter type: " . $dataType, $parameter);

        }
    }

    /**
     * Compiles the method
     *
     * @param CompilationContext $compilationContext
     * @return null
     * @throws CompilerException
     */
    public function compile(CompilationContext $compilationContext)
    {
        /**
         * Set the method currently being compiled
         */
        $compilationContext->currentMethod = $this;

        if (is_object($this->_statements)) {

            /**
             * This pass checks for zval variables than can be potentially
             * used without allocating memory and track it
             * these variables are stored in the stack
             */
            if ($compilationContext->config->get('local-context-pass', 'optimizations')) {
                $localContext = new LocalContextPass();
                $localContext->pass($this->_statements);
            } else {
                $localContext = null;
            }

            /**
             * This pass tries to infer types for dynamic variables
             * replacing them by low level variables
             */
            if ($compilationContext->config->get('static-type-inference', 'optimizations')) {
                $typeInference = new StaticTypeInference();
                $typeInference->pass($this->_statements);
                if ($compilationContext->config->get('static-type-inference-second-pass', 'optimizations')) {
                    $typeInference->reduce();
                    $typeInference->pass($this->_statements);
                }
            } else {
                $typeInference = null;
            }

        } else {
            $localContext = null;
            $typeInference = null;
        }

        /**
         * Every method has its own symbol table
         */
        $symbolTable = new SymbolTable($compilationContext);
        if ($localContext) {
            $symbolTable->setLocalContext($localContext);
        }

        /**
         * Parameters has an additional extra mutation
         */
        $parameters = $this->_parameters;
        if ($localContext) {
            if (is_object($parameters)) {
                foreach ($parameters->getParameters() as $parameter) {
                    $localContext->increaseMutations($parameter['name']);
                }
            }
        }

        /**
         * Initialization of parameters happens in a fictitious external branch
         */
        $branch = new Branch();
        $branch->setType(Branch::TYPE_EXTERNAL);

        /**
         * BranchManager helps to create graphs of conditional/loop/root/jump branches
         */
        $branchManager = new BranchManager();
        $branchManager->addBranch($branch);

        $compilationContext->branchManager = $branchManager;
        $compilationContext->typeInference = $typeInference;
        $compilationContext->symbolTable   = $symbolTable;

        $oldCodePrinter = $compilationContext->codePrinter;

        /**
         * Change the code printer to a single method instance
         */
        $codePrinter = new CodePrinter();
        $compilationContext->codePrinter = $codePrinter;

        /**
         * Set an empty function cache
         */
        $compilationContext->functionCache = null;

        if (is_object($parameters)) {

            /**
             * Round 1. Create variables in parameters in the symbol table
             */
            $classCastChecks = array();
            foreach ($parameters->getParameters() as $parameter) {

                /**
                 * Change dynamic variables by low level types
                 */
                if ($typeInference) {
                    if (isset($parameter['data-type'])) {
                        if ($parameter['data-type'] == 'variable') {
                            $type = $typeInference->getInferedType($parameter['name']);
                            if (is_string($type)) {
                                /* promote polymorphic parameters to low level types */
                            }
                        }
                    } else {
                        $type = $typeInference->getInferedType($parameter['name']);
                        if (is_string($type)) {
                            /* promote polymorphic parameters to low level types */
                        }
                    }
                }

                $symbolParam = null;
                if (isset($parameter['data-type'])) {
                    if ($parameter['data-type'] == 'variable') {
                        $symbol = $symbolTable->addVariable($parameter['data-type'], $parameter['name'], $compilationContext);
                    } else {
                        $symbol = $symbolTable->addVariable($parameter['data-type'], $parameter['name'], $compilationContext);
                        $symbolParam = $symbolTable->addVariable('variable', $parameter['name'] . '_param', $compilationContext);
                        if ($parameter['data-type'] == 'string' || $parameter['data-type'] == 'array') {
                            $symbol->setMustInitNull(true);
                        }
                    }
                } else {
                    $symbol = $symbolTable->addVariable('variable', $parameter['name'], $compilationContext);
                }

                /**
                 * Some parameters can be read-only
                 */
                if (isset($parameter['const']) && $parameter['const']) {
                    $symbol->setReadOnly(true);
                    if (is_object($symbolParam)) {
                        $symbolParam->setReadOnly(true);
                    }
                }

                if (is_object($symbolParam)) {

                    /**
                     * Parameters are marked as 'external'
                     */
                    $symbolParam->setIsExternal(true);

                    /**
                     * Assuming they're initialized
                     */
                    $symbolParam->setIsInitialized(true, $compilationContext, $parameter);

                    /**
                     * Initialize auxiliar parameter zvals to null
                     */
                    $symbolParam->setMustInitNull(true);

                    /**
                     * Increase uses
                     */
                    $symbolParam->increaseUses();

                } else {
                    if (isset($parameter['default'])) {
                        if (isset($parameter['data-type'])) {
                            if ($parameter['data-type'] == 'variable') {
                                $symbol->setMustInitNull(true);
                            }
                        } else {
                            $symbol->setMustInitNull(true);
                        }
                    }
                }

                /**
                 * Original node where the variable was declared
                 */
                $symbol->setOriginal($parameter);

                /**
                 * Parameters are marked as 'external'
                 */
                $symbol->setIsExternal(true);

                /**
                 * Assuming they're initialized
                 */
                $symbol->setIsInitialized(true, $compilationContext, $parameter);

                /**
                 * Variables with class/type must be objects across the execution
                 */
                if (isset($parameter['cast'])) {
                    $symbol->setDynamicTypes('object');
                    $symbol->setClassTypes($compilationContext->getFullName($parameter['cast']['value']));
                    $classCastChecks[] = $symbol;
                } else {
                    if (isset($parameter['data-type'])) {
                        if ($parameter['data-type'] == 'variable') {
                            $symbol->setDynamicTypes('undefined');
                        }
                    } else {
                        $symbol->setDynamicTypes('undefined');
                    }
                }
            }

            foreach ($classCastChecks as $classCastCheck) {
                foreach ($classCastCheck->getClassTypes() as $className) {

                    $evalCheckExpr = new BinaryOperatorBuilder(
                        'instanceof',
                        new VariableBuilder($classCastCheck->getName()),
                        new VariableBuilder($className)
                    );

                    $ifBlock = new StatementsBlockBuilder(
                        new ThrowStatementBuilder()
                    );

                    $ifCheck = new IfStatementBuilder($evalCheckExpr->get(), $ifBlock->get());

                }
            }
        }

        /**
         * Compile the block of statements if any
         */
        if (is_object($this->_statements)) {

            if ($this->hasModifier('static')) {
                $compilationContext->staticContext = true;
            } else {
                $compilationContext->staticContext = false;
            }

            /**
             * Compile the statements block as a 'root' branch
             */
            $this->_statements->compile($compilationContext, false, Branch::TYPE_ROOT);
        }

        /**
         * Initialize default values in dynamic variables
         */
        $initVarCode = "";
        foreach ($symbolTable->getVariables() as $variable) {

            /**
             * Initialize 'dynamic' variables with default values
             */
            if ($variable->getType() == 'variable') {
                if ($variable->getNumberUses() > 0) {
                    if ($variable->getName() != 'this_ptr' && $variable->getName() != 'return_value') {
                        $defaultValue = $variable->getDefaultInitValue();
                        if (is_array($defaultValue)) {
                            $symbolTable->mustGrownStack(true);
                            switch ($defaultValue['type']) {

                                case 'int':
                                case 'uint':
                                case 'long':
                                case 'char':
                                case 'uchar':
                                    $initVarCode .= "\t" . 'ZEPHIR_INIT_VAR(' . $variable->getName() . ');' . PHP_EOL;
                                    $initVarCode .= "\t" . 'ZVAL_LONG(' . $variable->getName() . ', ' . $defaultValue['value'] . ');' . PHP_EOL;
                                    break;

                                case 'null':
                                    $initVarCode .= "\t" . 'ZEPHIR_INIT_VAR(' . $variable->getName() . ');' . PHP_EOL;
                                    $initVarCode .= "\t" . 'ZVAL_NULL(' . $variable->getName() . ');' . PHP_EOL;
                                    break;

                                case 'double':
                                    $initVarCode .= "\t" . 'ZEPHIR_INIT_VAR(' . $variable->getName() . ');' . PHP_EOL;
                                    $initVarCode .= "\t" . 'ZVAL_DOUBLE(' . $variable->getName() . ', ' . $defaultValue['value'] . ');' . PHP_EOL;
                                    break;

                                case 'string':
                                    $initVarCode .= "\t" . 'ZEPHIR_INIT_VAR(' . $variable->getName() . ');' . PHP_EOL;
                                    $initVarCode .= "\t" . 'ZVAL_STRING(' . $variable->getName() . ', "' . $defaultValue['value'] . '", 1);' . PHP_EOL;
                                    break;

                                default:
                                    throw new CompilerException('Invalid default type: ' . $defaultValue['type'] . ' for data type: ' . $variable->getType(), $variable->getOriginal());
                            }
                        }
                    }
                }
                continue;
            }

            /**
             * Initialize 'string' variables with default values
             */
            if ($variable->getType() == 'string') {
                if ($variable->getNumberUses() > 0) {
                    $defaultValue = $variable->getDefaultInitValue();
                    if (is_array($defaultValue)) {
                        $symbolTable->mustGrownStack(true);
                        switch ($defaultValue['type']) {

                            case 'string':
                                $initVarCode .= "\t" . 'ZEPHIR_INIT_VAR(' . $variable->getName() . ');' . PHP_EOL;
                                $initVarCode .= "\t" . 'ZVAL_STRING(' . $variable->getName() . ', "' . $defaultValue['value'] . '", 1);' . PHP_EOL;
                                break;

                            case 'null':
                                $initVarCode .= "\t" . 'ZEPHIR_INIT_VAR(' . $variable->getName() . ');' . PHP_EOL;
                                $initVarCode .= "\t" . 'ZVAL_EMPTY_STRING(' . $variable->getName() . ');' . PHP_EOL;
                                break;

                            default:
                                throw new CompilerException('Invalid default type: ' . $defaultValue['type'] . ' for data type: ' . $variable->getType(), $variable->getOriginal());
                        }
                    }
                }
                continue;
            }

            /**
             * Initialize 'array' variables with default values
             */
            if ($variable->getType() == 'array') {
                if ($variable->getNumberUses() > 0) {
                    $defaultValue = $variable->getDefaultInitValue();
                    if (is_array($defaultValue)) {
                        $symbolTable->mustGrownStack(true);
                        switch ($defaultValue['type']) {

                            case 'null':
                                $initVarCode .= "\t" . 'ZEPHIR_INIT_VAR(' . $variable->getName() . ');' . PHP_EOL;
                                $initVarCode .= "\t" . 'array_init(' . $variable->getName() . ');' . PHP_EOL;
                                break;

                            case 'array':
                                $initVarCode .= "\t" . 'ZEPHIR_INIT_VAR(' . $variable->getName() . ');' . PHP_EOL;
                                $initVarCode .= "\t" . 'array_init(' . $variable->getName() . ');' . PHP_EOL;
                                break;

                            default:
                                throw new CompilerException('Invalid default type: ' . $defaultValue['type'] . ' for data type: ' . $variable->getType(), $variable->getOriginal());
                        }
                    }
                }
            }

        }

        /**
         * Fetch parameters from vm-top
         */
        $initCode = "";
        $code = "";
        if (is_object($parameters)) {

            /**
             * Round 2. Fetch the parameters in the method
             */
            $params = array();
            $requiredParams = array();
            $optionalParams = array();
            $numberRequiredParams = 0;
            $numberOptionalParams = 0;
            foreach ($parameters->getParameters() as $parameter) {

                if (isset($parameter['data-type'])) {
                    $dataType = $parameter['data-type'];
                } else {
                    $dataType = 'variable';
                }

                if ($dataType == 'variable') {
                    $params[] = '&' . $parameter['name'];
                } else {
                    $params[] = '&' . $parameter['name'] . '_param';
                }

                if (isset($parameter['default'])) {
                    $optionalParams[] = $parameter;
                    $numberOptionalParams++;
                } else {
                    $requiredParams[] = $parameter;
                    $numberRequiredParams++;
                }
            }

            /**
             * Pass the write detector to the method statement block to check if the parameter
             * variable is modified so as do the proper separation
             */
            $parametersToSeparate = array();
            if (is_object($this->_statements)) {

                /**
                 * If local context is not available
                 */
                if (!$localContext) {
                    $writeDetector = new WriteDetector();
                }

                foreach ($parameters->getParameters() as $parameter) {

                    if (isset($parameter['data-type'])) {
                        $dataType = $parameter['data-type'];
                    } else {
                        $dataType = 'variable';
                    }

                    if ($dataType == 'variable' || $dataType == 'string' || $dataType == 'array') {
                        $name = $parameter['name'];
                        if (!$localContext) {
                            if ($writeDetector->detect($name, $this->_statements->getStatements())) {
                                $parametersToSeparate[$name] = true;
                            }
                        } else {
                            if ($localContext->getNumberOfMutations($name) > 1) {
                                $parametersToSeparate[$name] = true;
                            }
                        }
                    }
                }
            }

            /**
             * Initialize required parameters
             */
            foreach ($requiredParams as $parameter) {

                if (isset($parameter['mandatory'])) {
                    $mandatory = $parameter['mandatory'];
                } else {
                    $mandatory = 0;
                }

                if (isset($parameter['data-type'])) {
                    $dataType = $parameter['data-type'];
                } else {
                    $dataType = 'variable';
                }

                if ($dataType != 'variable') {

                    /**
                     * Assign value from zval to low level type
                     */
                    if ($mandatory) {
                        $initCode .= $this->checkStrictType($parameter, $compilationContext);
                    } else {
                        $initCode .= $this->assignZvalValue($parameter, $compilationContext);
                    }
                }

                if ($dataType == 'variable' || $dataType == 'string' || $dataType == 'array') {
                    if (isset($parametersToSeparate[$parameter['name']])) {
                        $initCode .= "\t" . "ZEPHIR_SEPARATE_PARAM(" . $parameter['name'] . ");" . PHP_EOL;
                    }
                }

            }

            /**
             * Initialize optional parameters
             */
            foreach ($optionalParams as $parameter) {
                if (isset($parameter['mandatory'])) {
                    $mandatory = $parameter['mandatory'];
                } else {
                    $mandatory = 0;
                }

                if (isset($parameter['data-type'])) {
                    $dataType = $parameter['data-type'];
                } else {
                    $dataType = 'variable';
                }

                if ($dataType == 'variable') {
                    $name = $parameter['name'];
                } else {
                    $name = $parameter['name'] . '_param';
                }

                /**
                 * Assign the default value according to the variable's type
                 */
                $initCode .= "\t" . 'if (!' . $name . ') {' . PHP_EOL;
                $initCode .= $this->assignDefaultValue($parameter, $compilationContext);

                if (isset($parametersToSeparate[$name]) || $dataType != 'variable') {
                    $initCode .= "\t" . '} else {' . PHP_EOL;
                    if (isset($parametersToSeparate[$name])) {
                        $initCode .= "\t\t" . "ZEPHIR_SEPARATE_PARAM(" . $name . ");" . PHP_EOL;
                    } else {
                        if ($mandatory) {
                            $initCode .= $this->checkStrictType($parameter, $compilationContext, $mandatory);
                        } else {
                            $initCode .= "\t".$this->assignZvalValue($parameter, $compilationContext);
                        }
                    }
                }
                $initCode .= "\t" . '}' . PHP_EOL;
            }

            /**
             * Fetch the parameters to zval pointers
             */
            $codePrinter->preOutputBlankLine();
            $compilationContext->headersManager->add('kernel/memory');
            if ($symbolTable->getMustGrownStack()) {
                $code .= "\t" . 'zephir_fetch_params(1, ' . $numberRequiredParams . ', ' . $numberOptionalParams . ', ' . join(', ', $params) . ');' . PHP_EOL;
            } else {
                $code .= "\t" . 'zephir_fetch_params(0, ' . $numberRequiredParams . ', ' . $numberOptionalParams . ', ' . join(', ', $params) . ');' . PHP_EOL;
            }
            $code .= PHP_EOL;
        }

        $code .= $initCode . $initVarCode;
        $codePrinter->preOutput($code);

        /**
         * Grow the stack if needed
         */
        if ($symbolTable->getMustGrownStack()) {
            $compilationContext->headersManager->add('kernel/memory');
            $codePrinter->preOutput("\t" . 'ZEPHIR_MM_GROW();');
        }

        /**
         * Check if there are unused variables
         */
        $usedVariables = array();
        $completeName = $compilationContext->classDefinition->getCompleteName();
        foreach ($symbolTable->getVariables() as $variable) {

            if ($variable->getNumberUses() <= 0) {
                if ($variable->isExternal() == false) {
                    $compilationContext->logger->warning('Variable "' . $variable->getName() . '" declared but not used in ' . $completeName . '::' . $this->getName(), "unused-variable", $variable->getOriginal());
                    continue;
                }
                $compilationContext->logger->warning('Variable "' . $variable->getName() . '" declared but not used in ' . $completeName . '::' . $this->getName(), "unused-variable-external", $variable->getOriginal());
            }

            if ($variable->getName() != 'this_ptr' && $variable->getName() != 'return_value') {
                $type = $variable->getType();
                if (!isset($usedVariables[$type])) {
                    $usedVariables[$type] = array();
                }
                $usedVariables[$type][] = $variable;
            }
        }

        if (count($usedVariables)) {
            $codePrinter->preOutputBlankLine();
        }

        /**
         * Generate the variable definition for variables used
         */
        foreach ($usedVariables as $type => $variables) {
            $pointer = null;

            switch ($type) {
                case 'int':
                    $code = 'int ';
                    break;
                case 'uint':
                    $code = 'unsigned int ';
                    break;
                case 'char':
                    $code = 'char ';
                    break;
                case 'uchar':
                    $code = 'unsigned char ';
                    break;
                case 'long':
                    $code = 'long ';
                    break;
                case 'ulong':
                    $code = 'unsigned long ';
                    break;
                case 'bool':
                    $code = 'zend_bool ';
                    break;
                case 'double':
                    $code = 'double ';
                    break;
                case 'string':
                case 'variable':
                case 'array':
                case 'null':
                    $pointer = '*';
                    $code = 'zval ';
                    break;
                case 'HashTable':
                    $pointer = '*';
                    $code = 'HashTable ';
                    break;
                case 'HashPosition':
                    $code = 'HashPosition ';
                    break;
                case 'zend_class_entry':
                    $pointer = '*';
                    $code = 'zend_class_entry ';
                    break;
                case 'zend_function':
                    $pointer = '*';
                    $code = 'zend_function ';
                    break;
                default:
                    throw new CompilerException("Unsupported type in declare: " . $type);
            }

            $groupVariables = array();
            $defaultValues = array();

            /**
             * @var $variables Variable[]
             */
            foreach ($variables as $variable) {
                if (($type == 'variable' || $type == 'string' || $type == 'array') && $variable->mustInitNull()) {
                    if ($variable->isLocalOnly()) {
                        $groupVariables[] = $variable->getName() . ' = zval_used_for_init';
                    } else {
                        if ($variable->isDoublePointer()) {
                            $groupVariables[] = $pointer . $pointer . $variable->getName() . ' = NULL';
                        } else {
                            $groupVariables[] = $pointer . $variable->getName() . ' = NULL';
                        }
                    }
                } else {
                    if ($variable->isLocalOnly()) {
                        $groupVariables[] = $variable->getName();
                    } else {
                        if ($variable->isDoublePointer()) {
                            if ($variable->mustInitNull()) {
                                $groupVariables[] = $pointer . $pointer . $variable->getName() . ' = NULL';
                            } else {
                                $groupVariables[] = $pointer . $pointer . $variable->getName();
                            }
                        } else {
                            $defaultValue = $variable->getDefaultInitValue();
                            if ($defaultValue !== null) {
                                if ($type == 'variable' || $type == 'string' || $type == 'array') {
                                    $groupVariables[] = $pointer . $variable->getName();
                                } else {
                                    $groupVariables[] = $pointer . $variable->getName() . ' = ' . $defaultValue;
                                }
                            } else {
                                if ($variable->mustInitNull() && $pointer) {
                                    $groupVariables[] = $pointer . $variable->getName() . ' = NULL';
                                } else {
                                    $groupVariables[] = $pointer . $variable->getName();
                                }
                            }
                        }
                    }
                }
            }

            $codePrinter->preOutput("\t" . $code . join(', ', $groupVariables) . ';');
        }

        /**
         * Finalize the method compilation
         */
        if (is_object($this->_statements)) {

            /**
             * If the last statement is not a 'return' or 'throw' we need to
             * restore the memory stack if needed
             */
            $lastType = $this->_statements->getLastStatementType();

            if ($lastType != 'return' && $lastType != 'throw') {
                
                if ($symbolTable->getMustGrownStack()) {
                    $compilationContext->headersManager->add('kernel/memory');
                    $codePrinter->output("\t" . 'ZEPHIR_MM_RESTORE();');
                }

                /**
                 * If a method has return-type hints we need to ensure the last statement is a 'return' statement
                 */
                if ($this->hasReturnTypes()) {
                    throw new CompilerException('Reached end of the method without returning a valid type specified in the return-type hints', $this->_expression['return-type']);
                }
            }
        }

        /**
         * Remove macros that restore the memory stack if it wasn't used
         */
        $code = $this->removeMemoryStackReferences($symbolTable, $codePrinter->getOutput());

        /**
         * Restore the compilation context
         */
        $oldCodePrinter->output($code);
        $compilationContext->codePrinter = $oldCodePrinter;

        $codePrinter->clear();

        return null;
    }
}<|MERGE_RESOLUTION|>--- conflicted
+++ resolved
@@ -21,14 +21,11 @@
 
 use Zephir\Passes\LocalContextPass;
 use Zephir\Passes\StaticTypeInference;
-<<<<<<< HEAD
 use Zephir\Builder\VariableBuilder;
 use Zephir\Builder\StatementsBlockBuilder;
 use Zephir\Builder\Operators\BinaryOperatorBuilder;
 use Zephir\Builder\Statements\IfStatementBuilder;
-=======
 use Zephir\Detectors\WriteDetector;
->>>>>>> 9dbae5a6
 
 /**
  * ClassMethod
@@ -1137,6 +1134,8 @@
                     );
 
                     $ifCheck = new IfStatementBuilder($evalCheckExpr->get(), $ifBlock->get());
+
+                    $ifStatement = new IfStatement($ifCheck->get());
 
                 }
             }
